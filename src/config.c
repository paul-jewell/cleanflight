--- conflicted
+++ resolved
@@ -1,464 +1,417 @@
-#include <stdbool.h>
-#include <stdint.h>
-#include <string.h>
+#include <stdbool.h>
+#include <stdint.h>
+#include <string.h>
+
+#include "platform.h"
+
+#include "common/axis.h"
+#include "flight_common.h"
+
+
+
+#include "drivers/accgyro_common.h"
+#include "drivers/system_common.h"
+
+#include "sensors_common.h"
+#include "sensors_gyro.h"
+
+#include "statusindicator.h"
+#include "sensors_acceleration.h"
+#include "sensors_barometer.h"
+#include "telemetry_common.h"
+#include "gps_common.h"
+
+#include "drivers/serial_common.h"
+#include "flight_mixer.h"
+#include "boardalignment.h"
+#include "battery.h"
+#include "gimbal.h"
+#include "rc_controls.h"
+#include "rx_common.h"
+#include "gps_common.h"
+#include "serial_common.h"
+#include "failsafe.h"
+
+#include "runtime_config.h"
+#include "config.h"
+#include "config_profile.h"
+#include "config_master.h"
+
+void setPIDController(int type); // FIXME PID code needs to be in flight_pid.c/h
+
+#ifndef FLASH_PAGE_COUNT
+#define FLASH_PAGE_COUNT 128
+#endif
+
+#define FLASH_PAGE_SIZE                 ((uint16_t)0x400)
+#define FLASH_WRITE_ADDR                (0x08000000 + (uint32_t)FLASH_PAGE_SIZE * (FLASH_PAGE_COUNT - 2))       // use the last 2 KB for storage
+
+master_t masterConfig;  // master config struct with data independent from profiles
+profile_t currentProfile;   // profile config struct
+
+static const uint8_t EEPROM_CONF_VERSION = 64;
+static void resetConf(void);
+
+static uint8_t calculateChecksum(const uint8_t *data, uint32_t length)
+{
+    uint8_t checksum = 0;
+    const uint8_t *byteOffset;
+
+    for (byteOffset = data; byteOffset < (data + length); byteOffset++)
+        checksum ^= *byteOffset;
+    return checksum;
+}
+
+static bool isEEPROMContentValid(void)
+{
+    const master_t *temp = (const master_t *)FLASH_WRITE_ADDR;
+    uint8_t checksum = 0;
+
+    // check version number
+    if (EEPROM_CONF_VERSION != temp->version)
+        return false;
+
+    // check size and magic numbers
+    if (temp->size != sizeof(master_t) || temp->magic_be != 0xBE || temp->magic_ef != 0xEF)
+        return false;
+
+    // verify integrity of temporary copy
+    checksum = calculateChecksum((const uint8_t *)temp, sizeof(master_t));
+    if (checksum != 0)
+        return false;
+
+    // looks good, let's roll!
+    return true;
+}
+
+void activateConfig(void)
+{
+    generatePitchCurve(&currentProfile.controlRateConfig);
+    generateThrottleCurve(&currentProfile.controlRateConfig, masterConfig.minthrottle, masterConfig.maxthrottle);
+
+	useGyroConfig(&masterConfig.gyroConfig);
+    setPIDController(currentProfile.pidController);
+    gpsUseProfile(&currentProfile.gpsProfile);
+    gpsUsePIDs(&currentProfile.pidProfile);
+    useFailsafeConfig(&currentProfile.failsafeConfig);
+    setAccelerationTrims(&masterConfig.accZero);
+
+#ifdef BARO
+    useBarometerConfig(&currentProfile.barometerConfig);
+#endif
+}
+
+void readEEPROM(void)
+{
+    // Sanity check
+    if (!isEEPROMContentValid())
+        failureMode(10);
+
+    // Read flash
+    memcpy(&masterConfig, (char *)FLASH_WRITE_ADDR, sizeof(master_t));
+    // Copy current profile
+    if (masterConfig.current_profile_index > 2) // sanity check
+        masterConfig.current_profile_index = 0;
+    memcpy(&currentProfile, &masterConfig.profile[masterConfig.current_profile_index], sizeof(profile_t)); 
+
+    activateConfig();
+}
+
+void readEEPROMAndNotify(void)
+{
+    // re-read written data
+    readEEPROM();
+    blinkLedAndSoundBeeper(15, 20, 1);
+}
+
+void copyCurrentProfileToProfileSlot(uint8_t profileSlotIndex)
+{
+    // copy current in-memory profile to stored configuration
+    memcpy(&masterConfig.profile[profileSlotIndex], &currentProfile, sizeof(profile_t));
+}
+
+void writeEEPROM(void)
+{
+    FLASH_Status status = 0;
+    uint32_t wordOffset;
+    int8_t attemptsRemaining = 3;
+
+    // prepare checksum/version constants
+    masterConfig.version = EEPROM_CONF_VERSION;
+    masterConfig.size = sizeof(master_t);
+    masterConfig.magic_be = 0xBE;
+    masterConfig.magic_ef = 0xEF;
+    masterConfig.chk = 0; // erase checksum before recalculating
+    masterConfig.chk = calculateChecksum((const uint8_t *)&masterConfig, sizeof(master_t));
+
+    // write it
+    FLASH_Unlock();
+    while (attemptsRemaining--) {
+        FLASH_ClearFlag(FLASH_FLAG_EOP | FLASH_FLAG_PGERR | FLASH_FLAG_WRPRTERR);
+
+        status = FLASH_ErasePage(FLASH_WRITE_ADDR);
+        for (wordOffset = 0; wordOffset < sizeof(master_t) && status == FLASH_COMPLETE; wordOffset += 4) {
+            status = FLASH_ProgramWord(FLASH_WRITE_ADDR + wordOffset, *(uint32_t *) ((char *)&masterConfig + wordOffset));
+        }
+        if (status == FLASH_COMPLETE) {
+            break;
+        }
+    }
+    FLASH_Lock();
+
+    // Flash write failed - just die now
+    if (status != FLASH_COMPLETE || !isEEPROMContentValid()) {
+        failureMode(10);
+    }
+}
+
+void ensureEEPROMContainsValidData(void)
+{
+    if (isEEPROMContentValid()) {
+        return;
+    }
+
+    resetEEPROM();
+}
+
+void resetEEPROM(void)
+{
+    resetConf();
+    writeEEPROM();
+}
+
+static void resetAccelerometerTrims(int16_flightDynamicsTrims_t *accelerometerTrims)
+{
+    accelerometerTrims->trims.pitch = 0;
+    accelerometerTrims->trims.roll = 0;
+    accelerometerTrims->trims.yaw = 0;
+}
+
+static void resetPidProfile(pidProfile_t *pidProfile)
+{
+    pidProfile->P8[ROLL] = 40;
+    pidProfile->I8[ROLL] = 30;
+    pidProfile->D8[ROLL] = 23;
+    pidProfile->P8[PITCH] = 40;
+    pidProfile->I8[PITCH] = 30;
+    pidProfile->D8[PITCH] = 23;
+    pidProfile->P8[YAW] = 85;
+    pidProfile->I8[YAW] = 45;
+    pidProfile->D8[YAW] = 0;
+    pidProfile->P8[PIDALT] = 50;
+    pidProfile->I8[PIDALT] = 0;
+    pidProfile->D8[PIDALT] = 0;
+    pidProfile->P8[PIDPOS] = 11; // POSHOLD_P * 100;
+    pidProfile->I8[PIDPOS] = 0; // POSHOLD_I * 100;
+    pidProfile->D8[PIDPOS] = 0;
+    pidProfile->P8[PIDPOSR] = 20; // POSHOLD_RATE_P * 10;
+    pidProfile->I8[PIDPOSR] = 8; // POSHOLD_RATE_I * 100;
+    pidProfile->D8[PIDPOSR] = 45; // POSHOLD_RATE_D * 1000;
+    pidProfile->P8[PIDNAVR] = 14; // NAV_P * 10;
+    pidProfile->I8[PIDNAVR] = 20; // NAV_I * 100;
+    pidProfile->D8[PIDNAVR] = 80; // NAV_D * 1000;
+    pidProfile->P8[PIDLEVEL] = 90;
+    pidProfile->I8[PIDLEVEL] = 10;
+    pidProfile->D8[PIDLEVEL] = 100;
+    pidProfile->P8[PIDMAG] = 40;
+    pidProfile->P8[PIDVEL] = 120;
+    pidProfile->I8[PIDVEL] = 45;
+    pidProfile->D8[PIDVEL] = 1;
+}
+
+void resetGpsProfile(gpsProfile_t *gpsProfile)
+{
+    gpsProfile->gps_wp_radius = 200;
+    gpsProfile->gps_lpf = 20;
+    gpsProfile->nav_slew_rate = 30;
+    gpsProfile->nav_controls_heading = 1;
+    gpsProfile->nav_speed_min = 100;
+    gpsProfile->nav_speed_max = 300;
+    gpsProfile->ap_mode = 40;
+}
+
+void resetBarometerConfig(barometerConfig_t *barometerConfig)
+{
+    barometerConfig->baro_sample_count = 21;
+    barometerConfig->baro_noise_lpf = 0.6f;
+    barometerConfig->baro_cf_vel = 0.985f;
+    barometerConfig->baro_cf_alt = 0.965f;
+}
+
+void resetSensorAlignment(sensorAlignmentConfig_t *sensorAlignmentConfig)
+{
+    sensorAlignmentConfig->gyro_align = ALIGN_DEFAULT;
+    sensorAlignmentConfig->acc_align = ALIGN_DEFAULT;
+    sensorAlignmentConfig->mag_align = ALIGN_DEFAULT;
+}
+
+// Default settings
+static void resetConf(void)
+{
+    int i;
+    int8_t servoRates[8] = { 30, 30, 100, 100, 100, 100, 100, 100 };
+
+    // Clear all configuration
+    memset(&masterConfig, 0, sizeof(master_t));
+    memset(&currentProfile, 0, sizeof(profile_t));
+
+    masterConfig.version = EEPROM_CONF_VERSION;
+    masterConfig.mixerConfiguration = MULTITYPE_QUADX;
+    featureClearAll();
+    featureSet(FEATURE_VBAT);
+
+    // global settings
+    masterConfig.current_profile_index = 0;       // default profile
+    masterConfig.gyro_cmpf_factor = 600;    // default MWC
+    masterConfig.gyro_cmpfm_factor = 250;   // default MWC
+    masterConfig.gyro_lpf = 42;             // supported by all gyro drivers now. In case of ST gyro, will default to 32Hz instead
+
+    resetAccelerometerTrims(&masterConfig.accZero);
+
+    resetSensorAlignment(&masterConfig.sensorAlignmentConfig);
+
+    masterConfig.boardAlignment.rollDegrees = 0;
+    masterConfig.boardAlignment.pitchDegrees = 0;
+    masterConfig.boardAlignment.yawDegrees = 0;
+    masterConfig.acc_hardware = ACC_DEFAULT;     // default/autodetect
+    masterConfig.max_angle_inclination = 500;    // 50 degrees
+    masterConfig.yaw_control_direction = 1;
+    masterConfig.gyroConfig.gyroMovementCalibrationThreshold = 32;
+    masterConfig.batteryConfig.vbatscale = 110;
+    masterConfig.batteryConfig.vbatmaxcellvoltage = 43;
+    masterConfig.batteryConfig.vbatmincellvoltage = 33;
+    masterConfig.power_adc_channel = 0;
+    masterConfig.telemetry_provider = TELEMETRY_PROVIDER_FRSKY;
+    masterConfig.telemetry_port = TELEMETRY_PORT_UART;
+    masterConfig.telemetry_switch = 0;
+    masterConfig.rxConfig.serialrx_type = 0;
+    masterConfig.rxConfig.midrc = 1500;
+    masterConfig.rxConfig.mincheck = 1100;
+    masterConfig.rxConfig.maxcheck = 1900;
+    masterConfig.retarded_arm = 0;       // disable arm/disarm on roll left/right
+    masterConfig.flaps_speed = 0;
+    masterConfig.fixedwing_althold_dir = 1;
+    // Motor/ESC/Servo
+    masterConfig.minthrottle = 1150;
+    masterConfig.maxthrottle = 1850;
+    masterConfig.mincommand = 1000;
+    masterConfig.deadband3d_low = 1406;
+    masterConfig.deadband3d_high = 1514;
+    masterConfig.neutral3d = 1460;
+    masterConfig.deadband3d_throttle = 50;
+    masterConfig.motor_pwm_rate = 400;
+    masterConfig.servo_pwm_rate = 50;
+    // gps/nav stuff
+    masterConfig.gps_type = GPS_NMEA;
+    masterConfig.gps_baudrate = GPS_BAUD_115200;
+
+    // serial (USART1) baudrate
+    masterConfig.serialConfig.port1_baudrate = 115200;
+    masterConfig.serialConfig.softserial_baudrate = 9600;
+    masterConfig.serialConfig.softserial_1_inverted = 0;
+    masterConfig.serialConfig.softserial_2_inverted = 0;
+    masterConfig.serialConfig.reboot_character = 'R';
+
+    masterConfig.looptime = 3500;
+    masterConfig.emf_avoidance = 0;
+    masterConfig.rssi_aux_channel = 0;
+
+    currentProfile.pidController = 0;
+    resetPidProfile(&currentProfile.pidProfile);
+
+    currentProfile.controlRateConfig.rcRate8 = 90;
+    currentProfile.controlRateConfig.rcExpo8 = 65;
+    currentProfile.controlRateConfig.rollPitchRate = 0;
+    currentProfile.controlRateConfig.yawRate = 0;
+    currentProfile.dynThrPID = 0;
+    currentProfile.tpa_breakpoint = 1500;
+    currentProfile.controlRateConfig.thrMid8 = 50;
+    currentProfile.controlRateConfig.thrExpo8 = 0;
 
-#include "platform.h"
-
-#include "common/axis.h"
-#include "flight_common.h"
-
-
-
-#include "drivers/accgyro_common.h"
-#include "drivers/system_common.h"
-
-#include "sensors_common.h"
-#include "sensors_gyro.h"
-
-#include "statusindicator.h"
-#include "sensors_acceleration.h"
-#include "sensors_barometer.h"
-#include "telemetry_common.h"
-#include "gps_common.h"
-
-#include "drivers/serial_common.h"
-#include "flight_mixer.h"
-#include "boardalignment.h"
-#include "battery.h"
-#include "gimbal.h"
-#include "rc_controls.h"
-#include "rx_common.h"
-#include "gps_common.h"
-#include "serial_common.h"
-#include "failsafe.h"
-
-#include "runtime_config.h"
-#include "config.h"
-#include "config_profile.h"
-#include "config_master.h"
-
-void setPIDController(int type); // FIXME PID code needs to be in flight_pid.c/h
-
-#ifndef FLASH_PAGE_COUNT
-#define FLASH_PAGE_COUNT 128
-#endif
-
-#define FLASH_PAGE_SIZE                 ((uint16_t)0x400)
-#define FLASH_WRITE_ADDR                (0x08000000 + (uint32_t)FLASH_PAGE_SIZE * (FLASH_PAGE_COUNT - 2))       // use the last 2 KB for storage
-
-master_t masterConfig;  // master config struct with data independent from profiles
-profile_t currentProfile;   // profile config struct
-
-static const uint8_t EEPROM_CONF_VERSION = 64;
-static void resetConf(void);
-
-static uint8_t calculateChecksum(const uint8_t *data, uint32_t length)
-{
-    uint8_t checksum = 0;
-    const uint8_t *byteOffset;
-
-    for (byteOffset = data; byteOffset < (data + length); byteOffset++)
-        checksum ^= *byteOffset;
-    return checksum;
-}
-
-static bool isEEPROMContentValid(void)
-{
-    const master_t *temp = (const master_t *)FLASH_WRITE_ADDR;
-    uint8_t checksum = 0;
-
-    // check version number
-    if (EEPROM_CONF_VERSION != temp->version)
-        return false;
-
-    // check size and magic numbers
-    if (temp->size != sizeof(master_t) || temp->magic_be != 0xBE || temp->magic_ef != 0xEF)
-        return false;
-
-    // verify integrity of temporary copy
-    checksum = calculateChecksum((const uint8_t *)temp, sizeof(master_t));
-    if (checksum != 0)
-        return false;
-
-    // looks good, let's roll!
-    return true;
-}
-
-void activateConfig(void)
-{
-    generatePitchCurve(&currentProfile.controlRateConfig);
-    generateThrottleCurve(&currentProfile.controlRateConfig, masterConfig.minthrottle, masterConfig.maxthrottle);
-
-	useGyroConfig(&masterConfig.gyroConfig);
-    setPIDController(currentProfile.pidController);
-    gpsUseProfile(&currentProfile.gpsProfile);
-    gpsUsePIDs(&currentProfile.pidProfile);
-    useFailsafeConfig(&currentProfile.failsafeConfig);
-    setAccelerationTrims(&masterConfig.accZero);
-
-#ifdef BARO
-    useBarometerConfig(&currentProfile.barometerConfig);
-#endif
-}
-
-void readEEPROM(void)
-{
-    // Sanity check
-    if (!isEEPROMContentValid())
-        failureMode(10);
-
-    // Read flash
-    memcpy(&masterConfig, (char *)FLASH_WRITE_ADDR, sizeof(master_t));
-    // Copy current profile
-    if (masterConfig.current_profile_index > 2) // sanity check
-        masterConfig.current_profile_index = 0;
-    memcpy(&currentProfile, &masterConfig.profile[masterConfig.current_profile_index], sizeof(profile_t)); 
-
-    activateConfig();
-}
-
-void readEEPROMAndNotify(void)
-{
-    // re-read written data
-    readEEPROM();
-    blinkLedAndSoundBeeper(15, 20, 1);
-}
-
-void copyCurrentProfileToProfileSlot(uint8_t profileSlotIndex)
-{
-    // copy current in-memory profile to stored configuration
-    memcpy(&masterConfig.profile[profileSlotIndex], &currentProfile, sizeof(profile_t));
-}
-
-void writeEEPROM(void)
-{
-    FLASH_Status status = 0;
-    uint32_t wordOffset;
-    int8_t attemptsRemaining = 3;
-
-    // prepare checksum/version constants
-    masterConfig.version = EEPROM_CONF_VERSION;
-    masterConfig.size = sizeof(master_t);
-    masterConfig.magic_be = 0xBE;
-    masterConfig.magic_ef = 0xEF;
-    masterConfig.chk = 0; // erase checksum before recalculating
-    masterConfig.chk = calculateChecksum((const uint8_t *)&masterConfig, sizeof(master_t));
-
-    // write it
-    FLASH_Unlock();
-    while (attemptsRemaining--) {
-        FLASH_ClearFlag(FLASH_FLAG_EOP | FLASH_FLAG_PGERR | FLASH_FLAG_WRPRTERR);
-
-        status = FLASH_ErasePage(FLASH_WRITE_ADDR);
-        for (wordOffset = 0; wordOffset < sizeof(master_t) && status == FLASH_COMPLETE; wordOffset += 4) {
-            status = FLASH_ProgramWord(FLASH_WRITE_ADDR + wordOffset, *(uint32_t *) ((char *)&masterConfig + wordOffset));
-        }
-        if (status == FLASH_COMPLETE) {
-            break;
-        }
-    }
-    FLASH_Lock();
-
-    // Flash write failed - just die now
-    if (status != FLASH_COMPLETE || !isEEPROMContentValid()) {
-        failureMode(10);
-    }
-}
-
-void ensureEEPROMContainsValidData(void)
-{
-    if (isEEPROMContentValid()) {
-        return;
-    }
-
-    resetEEPROM();
-}
-
-void resetEEPROM(void)
-{
-    resetConf();
-    writeEEPROM();
-}
-
-static void resetAccelerometerTrims(int16_flightDynamicsTrims_t *accelerometerTrims)
-{
-    accelerometerTrims->trims.pitch = 0;
-    accelerometerTrims->trims.roll = 0;
-    accelerometerTrims->trims.yaw = 0;
-}
-
-static void resetPidProfile(pidProfile_t *pidProfile)
-{
-    pidProfile->P8[ROLL] = 40;
-    pidProfile->I8[ROLL] = 30;
-    pidProfile->D8[ROLL] = 23;
-    pidProfile->P8[PITCH] = 40;
-    pidProfile->I8[PITCH] = 30;
-    pidProfile->D8[PITCH] = 23;
-    pidProfile->P8[YAW] = 85;
-    pidProfile->I8[YAW] = 45;
-    pidProfile->D8[YAW] = 0;
-    pidProfile->P8[PIDALT] = 50;
-    pidProfile->I8[PIDALT] = 0;
-    pidProfile->D8[PIDALT] = 0;
-    pidProfile->P8[PIDPOS] = 11; // POSHOLD_P * 100;
-    pidProfile->I8[PIDPOS] = 0; // POSHOLD_I * 100;
-    pidProfile->D8[PIDPOS] = 0;
-    pidProfile->P8[PIDPOSR] = 20; // POSHOLD_RATE_P * 10;
-    pidProfile->I8[PIDPOSR] = 8; // POSHOLD_RATE_I * 100;
-    pidProfile->D8[PIDPOSR] = 45; // POSHOLD_RATE_D * 1000;
-    pidProfile->P8[PIDNAVR] = 14; // NAV_P * 10;
-    pidProfile->I8[PIDNAVR] = 20; // NAV_I * 100;
-    pidProfile->D8[PIDNAVR] = 80; // NAV_D * 1000;
-    pidProfile->P8[PIDLEVEL] = 90;
-    pidProfile->I8[PIDLEVEL] = 10;
-    pidProfile->D8[PIDLEVEL] = 100;
-    pidProfile->P8[PIDMAG] = 40;
-    pidProfile->P8[PIDVEL] = 120;
-    pidProfile->I8[PIDVEL] = 45;
-    pidProfile->D8[PIDVEL] = 1;
-}
-
-void resetGpsProfile(gpsProfile_t *gpsProfile)
-{
-    gpsProfile->gps_wp_radius = 200;
-    gpsProfile->gps_lpf = 20;
-    gpsProfile->nav_slew_rate = 30;
-    gpsProfile->nav_controls_heading = 1;
-    gpsProfile->nav_speed_min = 100;
-    gpsProfile->nav_speed_max = 300;
-    gpsProfile->ap_mode = 40;
-}
-
-void resetBarometerConfig(barometerConfig_t *barometerConfig)
-{
-    barometerConfig->baro_sample_count = 21;
-    barometerConfig->baro_noise_lpf = 0.6f;
-    barometerConfig->baro_cf_vel = 0.985f;
-    barometerConfig->baro_cf_alt = 0.965f;
-}
-
-void resetSensorAlignment(sensorAlignmentConfig_t *sensorAlignmentConfig)
-{
-    sensorAlignmentConfig->gyro_align = ALIGN_DEFAULT;
-    sensorAlignmentConfig->acc_align = ALIGN_DEFAULT;
-    sensorAlignmentConfig->mag_align = ALIGN_DEFAULT;
-}
-
-// Default settings
-static void resetConf(void)
-{
-    int i;
-    int8_t servoRates[8] = { 30, 30, 100, 100, 100, 100, 100, 100 };
-
-    // Clear all configuration
-    memset(&masterConfig, 0, sizeof(master_t));
-    memset(&currentProfile, 0, sizeof(profile_t));
-
-    masterConfig.version = EEPROM_CONF_VERSION;
-    masterConfig.mixerConfiguration = MULTITYPE_QUADX;
-    featureClearAll();
-    featureSet(FEATURE_VBAT);
-
-    // global settings
-    masterConfig.current_profile_index = 0;       // default profile
-    masterConfig.gyro_cmpf_factor = 600;    // default MWC
-    masterConfig.gyro_cmpfm_factor = 250;   // default MWC
-    masterConfig.gyro_lpf = 42;             // supported by all gyro drivers now. In case of ST gyro, will default to 32Hz instead
-
-    resetAccelerometerTrims(&masterConfig.accZero);
-
-    resetSensorAlignment(&masterConfig.sensorAlignmentConfig);
-
-    masterConfig.boardAlignment.rollDegrees = 0;
-    masterConfig.boardAlignment.pitchDegrees = 0;
-    masterConfig.boardAlignment.yawDegrees = 0;
-    masterConfig.acc_hardware = ACC_DEFAULT;     // default/autodetect
-    masterConfig.max_angle_inclination = 500;    // 50 degrees
-    masterConfig.yaw_control_direction = 1;
-    masterConfig.gyroConfig.gyroMovementCalibrationThreshold = 32;
-    masterConfig.batteryConfig.vbatscale = 110;
-    masterConfig.batteryConfig.vbatmaxcellvoltage = 43;
-    masterConfig.batteryConfig.vbatmincellvoltage = 33;
-    masterConfig.power_adc_channel = 0;
-    masterConfig.telemetry_provider = TELEMETRY_PROVIDER_FRSKY;
-    masterConfig.telemetry_port = TELEMETRY_PORT_UART;
-    masterConfig.telemetry_switch = 0;
-    masterConfig.rxConfig.serialrx_type = 0;
-    masterConfig.rxConfig.midrc = 1500;
-    masterConfig.rxConfig.mincheck = 1100;
-    masterConfig.rxConfig.maxcheck = 1900;
-    masterConfig.retarded_arm = 0;       // disable arm/disarm on roll left/right
-    masterConfig.flaps_speed = 0;
-    masterConfig.fixedwing_althold_dir = 1;
-    // Motor/ESC/Servo
-    masterConfig.minthrottle = 1150;
-    masterConfig.maxthrottle = 1850;
-    masterConfig.mincommand = 1000;
-    masterConfig.deadband3d_low = 1406;
-    masterConfig.deadband3d_high = 1514;
-    masterConfig.neutral3d = 1460;
-    masterConfig.deadband3d_throttle = 50;
-    masterConfig.motor_pwm_rate = 400;
-    masterConfig.servo_pwm_rate = 50;
-    // gps/nav stuff
-    masterConfig.gps_type = GPS_NMEA;
-    masterConfig.gps_baudrate = GPS_BAUD_115200;
-
-    // serial (USART1) baudrate
-<<<<<<< HEAD
-    masterConfig.serialConfig.port1_baudrate = 115200;
-    masterConfig.serialConfig.softserial_baudrate = 9600;
-    masterConfig.serialConfig.softserial_1_inverted = 0;
-    masterConfig.serialConfig.softserial_2_inverted = 0;
-    masterConfig.serialConfig.reboot_character = 'R';
-
-    masterConfig.looptime = 3500;
-    masterConfig.emfAvoidance = 0;
-    masterConfig.rssi_aux_channel = 0;
-
-    currentProfile.pidController = 0;
-    resetPidProfile(&currentProfile.pidProfile);
-
-    currentProfile.controlRateConfig.rcRate8 = 90;
-    currentProfile.controlRateConfig.rcExpo8 = 65;
-    currentProfile.controlRateConfig.rollPitchRate = 0;
-    currentProfile.controlRateConfig.yawRate = 0;
-    currentProfile.dynThrPID = 0;
-    currentProfile.tpaBreakPoint = 1500;
-    currentProfile.controlRateConfig.thrMid8 = 50;
-    currentProfile.controlRateConfig.thrExpo8 = 0;
-=======
-    mcfg.serial_baudrate = 115200;
-    mcfg.softserial_baudrate = 9600;
-    mcfg.softserial_1_inverted = 0;
-    mcfg.softserial_2_inverted = 0;
-    mcfg.looptime = 3500;
-    mcfg.emf_avoidance = 0;
-    mcfg.rssi_aux_channel = 0;
-
-    cfg.pidController = 0;
-    cfg.P8[ROLL] = 40;
-    cfg.I8[ROLL] = 30;
-    cfg.D8[ROLL] = 23;
-    cfg.P8[PITCH] = 40;
-    cfg.I8[PITCH] = 30;
-    cfg.D8[PITCH] = 23;
-    cfg.P8[YAW] = 85;
-    cfg.I8[YAW] = 45;
-    cfg.D8[YAW] = 0;
-    cfg.P8[PIDALT] = 50;
-    cfg.I8[PIDALT] = 0;
-    cfg.D8[PIDALT] = 0;
-    cfg.P8[PIDPOS] = 11; // POSHOLD_P * 100;
-    cfg.I8[PIDPOS] = 0; // POSHOLD_I * 100;
-    cfg.D8[PIDPOS] = 0;
-    cfg.P8[PIDPOSR] = 20; // POSHOLD_RATE_P * 10;
-    cfg.I8[PIDPOSR] = 8; // POSHOLD_RATE_I * 100;
-    cfg.D8[PIDPOSR] = 45; // POSHOLD_RATE_D * 1000;
-    cfg.P8[PIDNAVR] = 14; // NAV_P * 10;
-    cfg.I8[PIDNAVR] = 20; // NAV_I * 100;
-    cfg.D8[PIDNAVR] = 80; // NAV_D * 1000;
-    cfg.P8[PIDLEVEL] = 90;
-    cfg.I8[PIDLEVEL] = 10;
-    cfg.D8[PIDLEVEL] = 100;
-    cfg.P8[PIDMAG] = 40;
-    cfg.P8[PIDVEL] = 120;
-    cfg.I8[PIDVEL] = 45;
-    cfg.D8[PIDVEL] = 1;
-    cfg.rcRate8 = 90;
-    cfg.rcExpo8 = 65;
-    cfg.rollPitchRate = 0;
-    cfg.yawRate = 0;
-    cfg.dynThrPID = 0;
-    cfg.tpa_breakpoint = 1500;
-    cfg.thrMid8 = 50;
-    cfg.thrExpo8 = 0;
->>>>>>> 5a05de5d
-    // for (i = 0; i < CHECKBOXITEMS; i++)
-    //     cfg.activate[i] = 0;
-
-    resetRollAndPitchTrims(&currentProfile.accelerometerTrims);
-
-    currentProfile.mag_declination = 0;    // For example, -6deg 37min, = -637 Japan, format is [sign]dddmm (degreesminutes) default is zero.
-    currentProfile.acc_lpf_factor = 4;
-    currentProfile.accz_deadband = 40;
-    currentProfile.accxy_deadband = 40;
-
-    resetBarometerConfig(&currentProfile.barometerConfig);
-
-    currentProfile.acc_unarmedcal = 1;
-
-    // Radio
-    parseRcChannels("AETR1234", &masterConfig.rxConfig);
-    currentProfile.deadband = 0;
-    currentProfile.yawdeadband = 0;
-    currentProfile.alt_hold_throttle_neutral = 40;
-    currentProfile.alt_hold_fast_change = 1;
-    currentProfile.throttle_correction_value = 0;      // could 10 with althold or 40 for fpv
-    currentProfile.throttle_correction_angle = 800;    // could be 80.0 deg with atlhold or 45.0 for fpv
-
-    // Failsafe Variables
-    currentProfile.failsafeConfig.failsafe_delay = 10;                // 1sec
-    currentProfile.failsafeConfig.failsafe_off_delay = 200;           // 20sec
-    currentProfile.failsafeConfig.failsafe_throttle = 1200;           // decent default which should always be below hover throttle for people.
-    currentProfile.failsafeConfig.failsafe_detect_threshold = 985;    // any of first 4 channels below this value will trigger failsafe
-
-    // servos
-    for (i = 0; i < 8; i++) {
-        currentProfile.servoConf[i].min = DEFAULT_SERVO_MIN;
-        currentProfile.servoConf[i].max = DEFAULT_SERVO_MAX;
-        currentProfile.servoConf[i].middle = DEFAULT_SERVO_MIDDLE;
-        currentProfile.servoConf[i].rate = servoRates[i];
-        currentProfile.servoConf[i].forwardFromChannel = CHANNEL_FORWARDING_DISABLED;
-    }
-
-    currentProfile.yaw_direction = 1;
-    currentProfile.tri_unarmed_servo = 1;
-
-    // gimbal
-    currentProfile.gimbal_flags = GIMBAL_NORMAL;
-
-    resetGpsProfile(&currentProfile.gpsProfile);
-
-    // custom mixer. clear by defaults.
-    for (i = 0; i < MAX_SUPPORTED_MOTORS; i++)
-        masterConfig.customMixer[i].throttle = 0.0f;
-
-    // copy default config into all 3 profiles
-    for (i = 0; i < 3; i++)
-        memcpy(&masterConfig.profile[i], &currentProfile, sizeof(profile_t));
-}
-
-void saveAndReloadCurrentProfileToCurrentProfileSlot(void)
-{
-    copyCurrentProfileToProfileSlot(masterConfig.current_profile_index);
-    writeEEPROM();
-    readEEPROMAndNotify();
-}
-
-bool feature(uint32_t mask)
-{
-    return masterConfig.enabledFeatures & mask;
-}
-
-void featureSet(uint32_t mask)
-{
-    masterConfig.enabledFeatures |= mask;
-}
-
-void featureClear(uint32_t mask)
-{
-    masterConfig.enabledFeatures &= ~(mask);
-}
-
-void featureClearAll()
-{
-    masterConfig.enabledFeatures = 0;
-}
-
-uint32_t featureMask(void)
-{
-    return masterConfig.enabledFeatures;
-}
-
+    // for (i = 0; i < CHECKBOXITEMS; i++)
+    //     cfg.activate[i] = 0;
+
+    resetRollAndPitchTrims(&currentProfile.accelerometerTrims);
+
+    currentProfile.mag_declination = 0;    // For example, -6deg 37min, = -637 Japan, format is [sign]dddmm (degreesminutes) default is zero.
+    currentProfile.acc_lpf_factor = 4;
+    currentProfile.accz_deadband = 40;
+    currentProfile.accxy_deadband = 40;
+
+    resetBarometerConfig(&currentProfile.barometerConfig);
+
+    currentProfile.acc_unarmedcal = 1;
+
+    // Radio
+    parseRcChannels("AETR1234", &masterConfig.rxConfig);
+    currentProfile.deadband = 0;
+    currentProfile.yawdeadband = 0;
+    currentProfile.alt_hold_throttle_neutral = 40;
+    currentProfile.alt_hold_fast_change = 1;
+    currentProfile.throttle_correction_value = 0;      // could 10 with althold or 40 for fpv
+    currentProfile.throttle_correction_angle = 800;    // could be 80.0 deg with atlhold or 45.0 for fpv
+
+    // Failsafe Variables
+    currentProfile.failsafeConfig.failsafe_delay = 10;                // 1sec
+    currentProfile.failsafeConfig.failsafe_off_delay = 200;           // 20sec
+    currentProfile.failsafeConfig.failsafe_throttle = 1200;           // decent default which should always be below hover throttle for people.
+    currentProfile.failsafeConfig.failsafe_detect_threshold = 985;    // any of first 4 channels below this value will trigger failsafe
+
+    // servos
+    for (i = 0; i < 8; i++) {
+        currentProfile.servoConf[i].min = DEFAULT_SERVO_MIN;
+        currentProfile.servoConf[i].max = DEFAULT_SERVO_MAX;
+        currentProfile.servoConf[i].middle = DEFAULT_SERVO_MIDDLE;
+        currentProfile.servoConf[i].rate = servoRates[i];
+        currentProfile.servoConf[i].forwardFromChannel = CHANNEL_FORWARDING_DISABLED;
+    }
+
+    currentProfile.yaw_direction = 1;
+    currentProfile.tri_unarmed_servo = 1;
+
+    // gimbal
+    currentProfile.gimbal_flags = GIMBAL_NORMAL;
+
+    resetGpsProfile(&currentProfile.gpsProfile);
+
+    // custom mixer. clear by defaults.
+    for (i = 0; i < MAX_SUPPORTED_MOTORS; i++)
+        masterConfig.customMixer[i].throttle = 0.0f;
+
+    // copy default config into all 3 profiles
+    for (i = 0; i < 3; i++)
+        memcpy(&masterConfig.profile[i], &currentProfile, sizeof(profile_t));
+}
+
+void saveAndReloadCurrentProfileToCurrentProfileSlot(void)
+{
+    copyCurrentProfileToProfileSlot(masterConfig.current_profile_index);
+    writeEEPROM();
+    readEEPROMAndNotify();
+}
+
+bool feature(uint32_t mask)
+{
+    return masterConfig.enabledFeatures & mask;
+}
+
+void featureSet(uint32_t mask)
+{
+    masterConfig.enabledFeatures |= mask;
+}
+
+void featureClear(uint32_t mask)
+{
+    masterConfig.enabledFeatures &= ~(mask);
+}
+
+void featureClearAll()
+{
+    masterConfig.enabledFeatures = 0;
+}
+
+uint32_t featureMask(void)
+{
+    return masterConfig.enabledFeatures;
+}
+