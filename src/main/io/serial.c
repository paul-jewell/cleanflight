--- conflicted
+++ resolved
@@ -135,7 +135,6 @@
     }
 #endif
 
-<<<<<<< HEAD
 #if defined(TELEMETRY_UART) && defined(TELEMETRY_PROVIDER_DEFAULT)
     serialPortConfig_t *serialTelemetryConfig = serialFindPortConfiguration(TELEMETRY_UART);
     if (serialTelemetryConfig) {
@@ -147,12 +146,13 @@
     serialPortConfig_t *serialGPSConfig = serialFindPortConfiguration(GPS_UART);
     if (serialGPSConfig) {
         serialGPSConfig->functionMask = FUNCTION_GPS;
-=======
+    }
+#endif
+
 #ifdef SBUS_TELEMETRY_UART
     serialPortConfig_t *serialTlemetryUartConfig = serialFindPortConfiguration(SBUS_TELEMETRY_UART);
     if (serialTlemetryUartConfig) {
         serialTlemetryUartConfig->functionMask = FUNCTION_TELEMETRY_SMARTPORT;
->>>>>>> 94e32734
     }
 #endif
 
