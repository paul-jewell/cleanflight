/*
 * This file is part of Cleanflight.
 *
 * Cleanflight is free software: you can redistribute it and/or modify
 * it under the terms of the GNU General Public License as published by
 * the Free Software Foundation, either version 3 of the License, or
 * (at your option) any later version.
 *
 * Cleanflight is distributed in the hope that it will be useful,
 * but WITHOUT ANY WARRANTY; without even the implied warranty of
 * MERCHANTABILITY or FITNESS FOR A PARTICULAR PURPOSE.  See the
 * GNU General Public License for more details.
 *
 * You should have received a copy of the GNU General Public License
 * along with Cleanflight.  If not, see <http://www.gnu.org/licenses/>.
 */

/*
 Created by Marcin Baliniak
 some functions based on MinimOSD

 OSD-CMS separation by jflyper
 */

#include <stdbool.h>
#include <stdint.h>
#include <stdlib.h>
#include <string.h>
#include <ctype.h>
#include <math.h>

#include "platform.h"

#ifdef OSD

#include "blackbox/blackbox.h"
#include "blackbox/blackbox_io.h"

#include "build/build_config.h"
#include "build/debug.h"
#include "build/version.h"

#include "cms/cms.h"
#include "cms/cms_types.h"
#include "cms/cms_menu_osd.h"

#include "common/maths.h"
#include "common/printf.h"
#include "common/typeconversion.h"
#include "common/utils.h"

#include "config/feature.h"
#include "config/parameter_group.h"
#include "config/parameter_group_ids.h"

#include "drivers/display.h"
#include "drivers/max7456_symbols.h"
#include "drivers/time.h"
#include "drivers/vtx_common.h"

#include "io/asyncfatfs/asyncfatfs.h"
#include "io/beeper.h"
#include "io/flashfs.h"
#include "io/gps.h"
#include "io/osd.h"
#include "io/vtx_rtc6705.h"
#include "io/vtx_control.h"
#include "io/vtx_string.h"

#include "fc/config.h"
#include "fc/rc_controls.h"
#include "fc/runtime_config.h"

#include "flight/altitude.h"
#include "flight/navigation.h"
#include "flight/pid.h"
#include "flight/imu.h"

#include "rx/rx.h"

#include "sensors/barometer.h"
#include "sensors/battery.h"
#include "sensors/sensors.h"
#include "sensors/esc_sensor.h"

#ifdef USE_HARDWARE_REVISION_DETECTION
#include "hardware_revision.h"
#endif

#define VIDEO_BUFFER_CHARS_PAL    480

const char * const osdTimerSourceNames[] = {
    "ON TIME  ",
    "TOTAL ARM",
    "LAST ARM "
};

// Blink control

static bool blinkState = true;
static bool showVisualBeeper = false;

static uint32_t blinkBits[(OSD_ITEM_COUNT + 31)/32];
#define SET_BLINK(item) (blinkBits[(item) / 32] |= (1 << ((item) % 32)))
#define CLR_BLINK(item) (blinkBits[(item) / 32] &= ~(1 << ((item) % 32)))
#define IS_BLINK(item) (blinkBits[(item) / 32] & (1 << ((item) % 32)))
#define BLINK(item) (IS_BLINK(item) && blinkState)

// Things in both OSD and CMS

#define IS_HI(X)  (rcData[X] > 1750)
#define IS_LO(X)  (rcData[X] < 1250)
#define IS_MID(X) (rcData[X] > 1250 && rcData[X] < 1750)

static timeUs_t flyTime = 0;
static uint8_t statRssi;

typedef struct statistic_s {
    int16_t max_speed;
    int16_t min_voltage; // /10
    int16_t max_current; // /10
    int16_t min_rssi;
    int16_t max_altitude;
    int16_t max_distance;
    timeUs_t armed_time;
} statistic_t;

static statistic_t stats;

uint32_t resumeRefreshAt = 0;
#define REFRESH_1S    1000 * 1000

static uint8_t armState;

static displayPort_t *osdDisplayPort;

#define AH_SYMBOL_COUNT 9

#define AH_SIDEBAR_WIDTH_POS 7
#define AH_SIDEBAR_HEIGHT_POS 3

static const char compassBar[] = {
  SYM_HEADING_W,
  SYM_HEADING_LINE, SYM_HEADING_DIVIDED_LINE, SYM_HEADING_LINE,
  SYM_HEADING_N,
  SYM_HEADING_LINE, SYM_HEADING_DIVIDED_LINE, SYM_HEADING_LINE,
  SYM_HEADING_E,
  SYM_HEADING_LINE, SYM_HEADING_DIVIDED_LINE, SYM_HEADING_LINE,
  SYM_HEADING_S,
  SYM_HEADING_LINE, SYM_HEADING_DIVIDED_LINE, SYM_HEADING_LINE,
  SYM_HEADING_W,
  SYM_HEADING_LINE, SYM_HEADING_DIVIDED_LINE, SYM_HEADING_LINE,
  SYM_HEADING_N,
  SYM_HEADING_LINE, SYM_HEADING_DIVIDED_LINE, SYM_HEADING_LINE
};

PG_REGISTER_WITH_RESET_FN(osdConfig_t, osdConfig, PG_OSD_CONFIG, 1);

#ifdef USE_ESC_SENSOR
static escSensorData_t *escData;
#endif

/**
 * Gets the correct altitude symbol for the current unit system
 */
static char osdGetMetersToSelectedUnitSymbol(void)
{
    switch (osdConfig()->units) {
    case OSD_UNIT_IMPERIAL:
        return SYM_FT;
    default:
        return SYM_M;
    }
}

/**
 * Gets average battery cell voltage in 0.01V units.
 */
static int osdGetBatteryAverageCellVoltage(void)
{
    return (getBatteryVoltage() * 10) / getBatteryCellCount();
}

static char osdGetBatterySymbol(int cellVoltage)
{
    if (getBatteryState() == BATTERY_CRITICAL) {
        return SYM_MAIN_BATT; // FIXME: currently the BAT- symbol, ideally replace with a battery with exclamation mark
    } else {
        /* Calculate a symbol offset using cell voltage over full cell voltage range */
        int symOffset = scaleRange(cellVoltage, batteryConfig()->vbatmincellvoltage * 10, batteryConfig()->vbatmaxcellvoltage * 10, 0, 7);
        return SYM_BATT_EMPTY - constrain(symOffset, 0, 6);
    }
}

/**
 * Converts altitude based on the current unit system.
 * @param meters Value in meters to convert
 */
static int32_t osdGetMetersToSelectedUnit(int32_t meters)
{
    switch (osdConfig()->units) {
    case OSD_UNIT_IMPERIAL:
        return (meters * 328) / 100; // Convert to feet / 100
    default:
        return meters;               // Already in metre / 100
    }
}

static void osdFormatAltitudeString(char * buff, int altitude, bool pad)
{
    const int alt = osdGetMetersToSelectedUnit(altitude);
    int altitudeIntergerPart = abs(alt / 100);
    if (alt < 0) {
        altitudeIntergerPart *= -1;
    }
    tfp_sprintf(buff, pad ? "%4d.%01d%c" : "%d.%01d%c", altitudeIntergerPart, abs((alt % 100) / 10), osdGetMetersToSelectedUnitSymbol());
}

static void osdFormatPID(char * buff, const char * label, const pid8_t * pid)
{
    tfp_sprintf(buff, "%s %3d %3d %3d", label, pid->P, pid->I, pid->D);
}

static uint8_t osdGetHeadingIntoDiscreteDirections(int heading, int directions)
{
    // Split input heading 0..359 into sectors 0..(directions-1), but offset
    // by half a sector so that sector 0 gets centered around heading 0.
    heading = (heading * 2 + 360 / directions) % 720;
    heading = heading / (360 * 2 / directions);

    return heading;
}

static uint8_t osdGetDirectionSymbolFromHeading(int heading)
{
    heading = osdGetHeadingIntoDiscreteDirections(heading, 16);

    // Now heading has a heading with Up=0, Right=4, Down=8 and Left=12
    // Our symbols are Down=0, Right=4, Up=8 and Left=12
    // There're 16 arrow symbols. Transform it.
    heading = 16 - heading;
    heading = (heading + 8) % 16;

    return SYM_ARROW_SOUTH + heading;
}

static char osdGetTimerSymbol(osd_timer_source_e src)
{
    switch (src) {
    case OSD_TIMER_SRC_ON:
        return SYM_ON_M;
    case OSD_TIMER_SRC_TOTAL_ARMED:
    case OSD_TIMER_SRC_LAST_ARMED:
        return SYM_FLY_M;
    default:
        return ' ';
    }
}

static timeUs_t osdGetTimerValue(osd_timer_source_e src)
{
    switch (src) {
    case OSD_TIMER_SRC_ON:
        return micros();
    case OSD_TIMER_SRC_TOTAL_ARMED:
        return flyTime;
    case OSD_TIMER_SRC_LAST_ARMED:
        return stats.armed_time;
    default:
        return 0;
    }
}

STATIC_UNIT_TESTED void osdFormatTime(char * buff, osd_timer_precision_e precision, timeUs_t time)
{
    int seconds = time / 1000000;
    const int minutes = seconds / 60;
    seconds = seconds % 60;

    switch (precision) {
    case OSD_TIMER_PREC_SECOND:
    default:
        tfp_sprintf(buff, "%02d:%02d", minutes, seconds);
        break;
    case OSD_TIMER_PREC_HUNDREDTHS:
        {
            const int hundredths = (time / 10000) % 100;
            tfp_sprintf(buff, "%02d:%02d.%02d", minutes, seconds, hundredths);
            break;
        }
    }
}

STATIC_UNIT_TESTED void osdFormatTimer(char *buff, bool showSymbol, int timerIndex)
{
    const uint16_t timer = osdConfig()->timers[timerIndex];
    const uint8_t src = OSD_TIMER_SRC(timer);

    if (showSymbol) {
        *(buff++) = osdGetTimerSymbol(src);
    }

    osdFormatTime(buff, OSD_TIMER_PRECISION(timer), osdGetTimerValue(src));
}

static void osdDrawSingleElement(uint8_t item)
{
    if (!VISIBLE(osdConfig()->item_pos[item]) || BLINK(item)) {
        return;
    }

    uint8_t elemPosX = OSD_X(osdConfig()->item_pos[item]);
    uint8_t elemPosY = OSD_Y(osdConfig()->item_pos[item]);
    uint8_t elemOffsetX = 0;
    char buff[OSD_ELEMENT_BUFFER_LENGTH];

    switch (item) {
    case OSD_RSSI_VALUE:
        {
            uint16_t osdRssi = rssi * 100 / 1024; // change range
            if (osdRssi >= 100)
                osdRssi = 99;

            tfp_sprintf(buff, "%c%d", SYM_RSSI, osdRssi);
            break;
        }

    case OSD_MAIN_BATT_VOLTAGE:
        buff[0] = osdGetBatterySymbol(osdGetBatteryAverageCellVoltage());
        tfp_sprintf(buff + 1, "%d.%1d%c", getBatteryVoltage() / 10, getBatteryVoltage() % 10, SYM_VOLT);
        break;

    case OSD_CURRENT_DRAW:
        {
            const int32_t amperage = getAmperage();
            tfp_sprintf(buff, "%3d.%02d%c", abs(amperage) / 100, abs(amperage) % 100, SYM_AMP);
            break;
        }

    case OSD_MAH_DRAWN:
        tfp_sprintf(buff, "%4d%c", getMAhDrawn(), SYM_MAH);
        break;

#ifdef GPS
    case OSD_GPS_SATS:
        tfp_sprintf(buff, "%c%d", 0x1f, gpsSol.numSat);
        break;

    case OSD_GPS_SPEED:
        // FIXME ideally we want to use SYM_KMH symbol but it's not in the font any more, so we use K.
        tfp_sprintf(buff, "%3dK", CM_S_TO_KM_H(gpsSol.groundSpeed));
        break;

    case OSD_GPS_LAT:
    case OSD_GPS_LON:
        {
            int32_t val;
            if (item == OSD_GPS_LAT) {
                buff[0] = SYM_ARROW_EAST;
                val = gpsSol.llh.lat;
            } else {
                buff[0] = SYM_ARROW_SOUTH;
                val = gpsSol.llh.lon;
            }

            char wholeDegreeString[5];
            tfp_sprintf(wholeDegreeString, "%d", val / GPS_DEGREES_DIVIDER);

            char wholeUnshifted[12];
            tfp_sprintf(wholeUnshifted, "%d", val);

            tfp_sprintf(buff + 1, "%s.%s", wholeDegreeString, wholeUnshifted + strlen(wholeDegreeString));
            break;
        }

    case OSD_HOME_DIST:
        if (STATE(GPS_FIX) && STATE(GPS_FIX_HOME)) {
            int32_t distance = osdGetMetersToSelectedUnit(GPS_distanceToHome);
            tfp_sprintf(buff, "%d%c", distance, osdGetMetersToSelectedUnitSymbol());
        } else {
            // We use this symbol when we don't have a FIX
            buff[0] = SYM_COLON;
            buff[1] = 0;
        }
        break;

    case OSD_HOME_DIR:
        if (STATE(GPS_FIX) && STATE(GPS_FIX_HOME)) {
            if (GPS_distanceToHome > 0) {
                const int h = GPS_directionToHome - DECIDEGREES_TO_DEGREES(attitude.values.yaw);
                buff[0] = osdGetDirectionSymbolFromHeading(h);
            } else {
                // We don't have a HOME symbol in the font, by now we use this
                buff[0] = SYM_THR1;
            }

        } else {
            // We use this symbol when we don't have a FIX
            buff[0] = SYM_COLON;
        }

        buff[1] = 0;

        break;

#endif // GPS

    case OSD_COMPASS_BAR:
    {
        int16_t h = DECIDEGREES_TO_DEGREES(attitude.values.yaw);

        h = osdGetHeadingIntoDiscreteDirections(h, 16);

        memcpy(buff, compassBar + h, 9);
        buff[9]=0;
        break;
    }

    case OSD_ALTITUDE:
        {
            osdFormatAltitudeString(buff, getEstimatedAltitude(), true);
            break;
        }

    case OSD_ITEM_TIMER_1:
    case OSD_ITEM_TIMER_2:
        {
            const int timer = item - OSD_ITEM_TIMER_1;
            osdFormatTimer(buff, true, timer);
            break;
        }

    case OSD_FLYMODE:
        {
            char *p = "ACRO";

            if (isAirmodeActive())
                p = "AIR";

            if (FLIGHT_MODE(FAILSAFE_MODE))
                p = "!FS!";
            else if (FLIGHT_MODE(ANGLE_MODE))
                p = "STAB";
            else if (FLIGHT_MODE(HORIZON_MODE))
                p = "HOR";

            displayWrite(osdDisplayPort, elemPosX, elemPosY, p);
            return;
        }

    case OSD_CRAFT_NAME:
        if (strlen(pilotConfig()->name) == 0)
            strcpy(buff, "CRAFT_NAME");
        else {
            for (unsigned int i = 0; i < MAX_NAME_LENGTH; i++) {
                buff[i] = toupper((unsigned char)pilotConfig()->name[i]);
                if (pilotConfig()->name[i] == 0)
                    break;
            }
        }
        break;

    case OSD_THROTTLE_POS:
        buff[0] = SYM_THR;
        buff[1] = SYM_THR1;
        tfp_sprintf(buff + 2, "%d", (constrain(rcData[THROTTLE], PWM_RANGE_MIN, PWM_RANGE_MAX) - PWM_RANGE_MIN) * 100 / (PWM_RANGE_MAX - PWM_RANGE_MIN));
        break;

#if defined(VTX_COMMON)
    case OSD_VTX_CHANNEL:
        {
            uint8_t band=0, channel=0;
            vtxCommonGetBandAndChannel(&band,&channel);

            uint8_t power = 0;
            vtxCommonGetPowerIndex(&power);

            const char vtxBandLetter = vtx58BandLetter[band];
            const char *vtxChannelName = vtx58ChannelNames[channel];
            tfp_sprintf(buff, "%c:%s:%d", vtxBandLetter, vtxChannelName, power);
            break;
        }
#endif

    case OSD_CROSSHAIRS:
        elemPosX = 14 - 1; // Offset for 1 char to the left
        elemPosY = 6;
        if (displayScreenSize(osdDisplayPort) == VIDEO_BUFFER_CHARS_PAL) {
            ++elemPosY;
        }
        buff[0] = SYM_AH_CENTER_LINE;
        buff[1] = SYM_AH_CENTER;
        buff[2] = SYM_AH_CENTER_LINE_RIGHT;
        buff[3] = 0;
        break;

    case OSD_ARTIFICIAL_HORIZON:
        {
            elemPosX = 14;
            elemPosY = 6 - 4; // Top center of the AH area

            // Get pitch and roll limits in tenths of degrees
            const int maxPitch = osdConfig()->ahMaxPitch * 10;
            const int maxRoll = osdConfig()->ahMaxRoll * 10;

            const int rollAngle = constrain(attitude.values.roll, -maxRoll, maxRoll);
            int pitchAngle = constrain(attitude.values.pitch, -maxPitch, maxPitch);

            if (displayScreenSize(osdDisplayPort) == VIDEO_BUFFER_CHARS_PAL) {
                ++elemPosY;
            }

            // Convert pitchAngle to y compensation value
            // (maxPitch / 25) divisor matches previous settings of fixed divisor of 8 and fixed max AHI pitch angle of 20.0 degrees
            pitchAngle = ((pitchAngle * 25) / maxPitch) - 41; // 41 = 4 * AH_SYMBOL_COUNT + 5

            for (int x = -4; x <= 4; x++) {
                const int y = ((-rollAngle * x) / 64) - pitchAngle;
                if (y >= 0 && y <= 81) {
                    displayWriteChar(osdDisplayPort, elemPosX + x, elemPosY + (y / AH_SYMBOL_COUNT), (SYM_AH_BAR9_0 + (y % AH_SYMBOL_COUNT)));
                }
            }

            osdDrawSingleElement(OSD_HORIZON_SIDEBARS);

            return;
        }

    case OSD_HORIZON_SIDEBARS:
        {
            elemPosX = 14;
            elemPosY = 6;

            if (displayScreenSize(osdDisplayPort) == VIDEO_BUFFER_CHARS_PAL) {
                ++elemPosY;
            }

            // Draw AH sides
            const int8_t hudwidth = AH_SIDEBAR_WIDTH_POS;
            const int8_t hudheight = AH_SIDEBAR_HEIGHT_POS;
            for (int y = -hudheight; y <= hudheight; y++) {
                displayWriteChar(osdDisplayPort, elemPosX - hudwidth, elemPosY + y, SYM_AH_DECORATION);
                displayWriteChar(osdDisplayPort, elemPosX + hudwidth, elemPosY + y, SYM_AH_DECORATION);
            }

            // AH level indicators
            displayWriteChar(osdDisplayPort, elemPosX - hudwidth + 1, elemPosY, SYM_AH_LEFT);
            displayWriteChar(osdDisplayPort, elemPosX + hudwidth - 1, elemPosY, SYM_AH_RIGHT);

            return;
        }

    case OSD_ROLL_PIDS:
        {
            const pidProfile_t *pidProfile = currentPidProfile;
            osdFormatPID(buff, "ROL", &pidProfile->pid[PID_ROLL]);
            break;
        }

    case OSD_PITCH_PIDS:
        {
            const pidProfile_t *pidProfile = currentPidProfile;
            osdFormatPID(buff, "PIT", &pidProfile->pid[PID_PITCH]);
            break;
        }

    case OSD_YAW_PIDS:
        {
            const pidProfile_t *pidProfile = currentPidProfile;
            osdFormatPID(buff, "YAW", &pidProfile->pid[PID_YAW]);
            break;
        }

    case OSD_POWER:
        tfp_sprintf(buff, "%4dW", getAmperage() * getBatteryVoltage() / 1000);
        break;

    case OSD_PIDRATE_PROFILE:
        {
            const uint8_t pidProfileIndex = getCurrentPidProfileIndex();
            const uint8_t rateProfileIndex = getCurrentControlRateProfileIndex();
            tfp_sprintf(buff, "%d-%d", pidProfileIndex + 1, rateProfileIndex + 1);
            break;
        }

    case OSD_WARNINGS:
        /* Warn when in flip over after crash mode */
        if ((isModeActivationConditionPresent(BOXFLIPOVERAFTERCRASH)) && IS_RC_MODE_ACTIVE(BOXFLIPOVERAFTERCRASH)) {
            tfp_sprintf(buff, "CRASH FLIP");
            break;
        }

        /* Show most severe reason for arming being disabled */
        if (IS_RC_MODE_ACTIVE(BOXARM) && isArmingDisabled()) {
            const armingDisableFlags_e flags = getArmingDisableFlags();
            for (int i = 0; i < NUM_ARMING_DISABLE_FLAGS; i++) {
                if (flags & (1 << i)) {
                    tfp_sprintf(buff, "%s", armingDisableFlagNames[i]);
                    break;
                }
            }
            break;
        }

        /* Show warning if battery is not fresh */
        if (!ARMING_FLAG(WAS_EVER_ARMED) && (getBatteryState() == BATTERY_OK)
              && getBatteryAverageCellVoltage() < batteryConfig()->vbatfullcellvoltage) {
            tfp_sprintf(buff, "BATT NOT FULL");
            break;
        }

        /* Show battery state warning */
        switch (getBatteryState()) {
        case BATTERY_WARNING:
            tfp_sprintf(buff, "LOW BATTERY");
            break;

        case BATTERY_CRITICAL:
            tfp_sprintf(buff, " LAND NOW");
            break;

        default:
            /* Show visual beeper if battery is OK */
            if (showVisualBeeper) {
                tfp_sprintf(buff, "  * * * *");
            } else {
                return;
            }
            break;

        }
        break;

    case OSD_AVG_CELL_VOLTAGE:
        {
            const int cellV = osdGetBatteryAverageCellVoltage();
            buff[0] = osdGetBatterySymbol(cellV);
            tfp_sprintf(buff + 1, "%d.%02d%c", cellV / 100, cellV % 100, SYM_VOLT);
            break;
        }

    case OSD_DEBUG:
        tfp_sprintf(buff, "DBG %5d %5d %5d %5d", debug[0], debug[1], debug[2], debug[3]);
        break;

    case OSD_PITCH_ANGLE:
    case OSD_ROLL_ANGLE:
        {
            const int angle = (item == OSD_PITCH_ANGLE) ? attitude.values.pitch : attitude.values.roll;
            tfp_sprintf(buff, "%c%02d.%01d", angle < 0 ? '-' : ' ', abs(angle / 10), abs(angle % 10));
            break;
        }

    case OSD_MAIN_BATT_USAGE:
        {
            //Set length of indicator bar
            #define MAIN_BATT_USAGE_STEPS 11 // Use an odd number so the bar can be centralised.

            //Calculate constrained value
            float value = constrain(batteryConfig()->batteryCapacity - getMAhDrawn(), 0, batteryConfig()->batteryCapacity);

            //Calculate mAh used progress
            uint8_t mAhUsedProgress = ceil((value / (batteryConfig()->batteryCapacity / MAIN_BATT_USAGE_STEPS)));

            //Create empty battery indicator bar
            buff[0] = SYM_PB_START;
            for (uint8_t i = 1; i <= MAIN_BATT_USAGE_STEPS; i++) {
                if (i <= mAhUsedProgress)
                    buff[i] = SYM_PB_FULL;
                else
                    buff[i] = SYM_PB_EMPTY;
            }
            buff[MAIN_BATT_USAGE_STEPS+1] = SYM_PB_CLOSE;

            if (mAhUsedProgress > 0 && mAhUsedProgress < MAIN_BATT_USAGE_STEPS) {
                buff[1+mAhUsedProgress] = SYM_PB_END;
            }

            buff[MAIN_BATT_USAGE_STEPS+2] = 0;

            break;
        }

    case OSD_DISARMED:
        if (!ARMING_FLAG(ARMED)) {
            tfp_sprintf(buff, "DISARMED");
            break;
        } else {
            return;
        }

    case OSD_NUMERICAL_HEADING:
        {
            const int heading = DECIDEGREES_TO_DEGREES(attitude.values.yaw);
            tfp_sprintf(buff, "%c%03d", osdGetDirectionSymbolFromHeading(heading), heading);
            break;
        }

    case OSD_NUMERICAL_VARIO:
        {
            const int verticalSpeed = osdGetMetersToSelectedUnit(getEstimatedVario());
            const char directionSymbol = verticalSpeed < 0 ? SYM_ARROW_SOUTH : SYM_ARROW_NORTH;
            tfp_sprintf(buff, "%c%01d.%01d", directionSymbol, abs(verticalSpeed / 100), abs((verticalSpeed % 100) / 10));
            break;
        }
#ifdef USE_ESC_SENSOR
    case OSD_ESC_TMP:
        tfp_sprintf(buff, "%d%c", escData == NULL ? 0 : escData->temperature, SYM_TEMP_C);
        break;

    case OSD_ESC_RPM:
        tfp_sprintf(buff, "%d", escData == NULL ? 0 : escData->rpm);
        break;
#endif

    default:
        return;
    }

    displayWrite(osdDisplayPort, elemPosX + elemOffsetX, elemPosY, buff);
}

static void osdDrawElements(void)
{
    displayClearScreen(osdDisplayPort);

    /* Hide OSD when OSDSW mode is active */
    if (IS_RC_MODE_ACTIVE(BOXOSD))
      return;

    if (sensors(SENSOR_ACC)) {
        osdDrawSingleElement(OSD_ARTIFICIAL_HORIZON);
    }

    osdDrawSingleElement(OSD_MAIN_BATT_VOLTAGE);
    osdDrawSingleElement(OSD_RSSI_VALUE);
    osdDrawSingleElement(OSD_CROSSHAIRS);
    osdDrawSingleElement(OSD_ITEM_TIMER_1);
    osdDrawSingleElement(OSD_ITEM_TIMER_2);
    osdDrawSingleElement(OSD_FLYMODE);
    osdDrawSingleElement(OSD_THROTTLE_POS);
    osdDrawSingleElement(OSD_VTX_CHANNEL);
    osdDrawSingleElement(OSD_CURRENT_DRAW);
    osdDrawSingleElement(OSD_MAH_DRAWN);
    osdDrawSingleElement(OSD_CRAFT_NAME);
    osdDrawSingleElement(OSD_ALTITUDE);
    osdDrawSingleElement(OSD_ROLL_PIDS);
    osdDrawSingleElement(OSD_PITCH_PIDS);
    osdDrawSingleElement(OSD_YAW_PIDS);
    osdDrawSingleElement(OSD_POWER);
    osdDrawSingleElement(OSD_PIDRATE_PROFILE);
    osdDrawSingleElement(OSD_WARNINGS);
    osdDrawSingleElement(OSD_AVG_CELL_VOLTAGE);
    osdDrawSingleElement(OSD_DEBUG);
    osdDrawSingleElement(OSD_PITCH_ANGLE);
    osdDrawSingleElement(OSD_ROLL_ANGLE);
    osdDrawSingleElement(OSD_MAIN_BATT_USAGE);
    osdDrawSingleElement(OSD_DISARMED);
    osdDrawSingleElement(OSD_NUMERICAL_HEADING);
    osdDrawSingleElement(OSD_NUMERICAL_VARIO);
    osdDrawSingleElement(OSD_COMPASS_BAR);

#ifdef GPS
    if (sensors(SENSOR_GPS)) {
        osdDrawSingleElement(OSD_GPS_SATS);
        osdDrawSingleElement(OSD_GPS_SPEED);
        osdDrawSingleElement(OSD_GPS_LAT);
        osdDrawSingleElement(OSD_GPS_LON);
        osdDrawSingleElement(OSD_HOME_DIST);
        osdDrawSingleElement(OSD_HOME_DIR);
    }
#endif // GPS

#ifdef USE_ESC_SENSOR
  if (feature(FEATURE_ESC_SENSOR)) {
      osdDrawSingleElement(OSD_ESC_TMP);
      osdDrawSingleElement(OSD_ESC_RPM);
  }
#endif
}

void pgResetFn_osdConfig(osdConfig_t *osdConfig)
{
<<<<<<< HEAD
    osdConfig->item_pos[OSD_RSSI_VALUE]         = OSD_POS(8, 1)   | VISIBLE_FLAG;
    osdConfig->item_pos[OSD_MAIN_BATT_VOLTAGE]  = OSD_POS(12, 1)  | VISIBLE_FLAG;
    osdConfig->item_pos[OSD_CROSSHAIRS]         = OSD_POS(8, 6)   | VISIBLE_FLAG;
    osdConfig->item_pos[OSD_ARTIFICIAL_HORIZON] = OSD_POS(8, 6)   | VISIBLE_FLAG;
    osdConfig->item_pos[OSD_HORIZON_SIDEBARS]   = OSD_POS(8, 6)   | VISIBLE_FLAG;
    osdConfig->item_pos[OSD_ITEM_TIMER_1]       = OSD_POS(22, 1)  | VISIBLE_FLAG;
    osdConfig->item_pos[OSD_ITEM_TIMER_2]       = OSD_POS(1, 1)   | VISIBLE_FLAG;
    osdConfig->item_pos[OSD_FLYMODE]            = OSD_POS(13, 10) | VISIBLE_FLAG;
    osdConfig->item_pos[OSD_CRAFT_NAME]         = OSD_POS(10, 11) | VISIBLE_FLAG;
    osdConfig->item_pos[OSD_THROTTLE_POS]       = OSD_POS(1, 7)   | VISIBLE_FLAG;
    osdConfig->item_pos[OSD_VTX_CHANNEL]        = OSD_POS(24, 11) | VISIBLE_FLAG;
    osdConfig->item_pos[OSD_CURRENT_DRAW]       = OSD_POS(1, 12)  | VISIBLE_FLAG;
    osdConfig->item_pos[OSD_MAH_DRAWN]          = OSD_POS(1, 11)  | VISIBLE_FLAG;
    osdConfig->item_pos[OSD_GPS_SPEED]          = OSD_POS(25, 6)  | VISIBLE_FLAG;
    osdConfig->item_pos[OSD_GPS_SATS]           = OSD_POS(19, 1)  | VISIBLE_FLAG;
    osdConfig->item_pos[OSD_ALTITUDE]           = OSD_POS(24, 7)  | VISIBLE_FLAG;
    osdConfig->item_pos[OSD_ROLL_PIDS]          = OSD_POS(7, 13)  | VISIBLE_FLAG;
    osdConfig->item_pos[OSD_PITCH_PIDS]         = OSD_POS(7, 14)  | VISIBLE_FLAG;
    osdConfig->item_pos[OSD_YAW_PIDS]           = OSD_POS(7, 15)  | VISIBLE_FLAG;
    osdConfig->item_pos[OSD_POWER]              = OSD_POS(1, 10)  | VISIBLE_FLAG;
    osdConfig->item_pos[OSD_PIDRATE_PROFILE]    = OSD_POS(25, 10) | VISIBLE_FLAG;
    osdConfig->item_pos[OSD_WARNINGS]           = OSD_POS(9, 10)  | VISIBLE_FLAG;
    osdConfig->item_pos[OSD_AVG_CELL_VOLTAGE]   = OSD_POS(12, 0)  | VISIBLE_FLAG; // 12,2 in BF
    osdConfig->item_pos[OSD_DEBUG]              = OSD_POS(1, 0);
    osdConfig->item_pos[OSD_PITCH_ANGLE]        = OSD_POS(1, 8)   | VISIBLE_FLAG;
    osdConfig->item_pos[OSD_ROLL_ANGLE]         = OSD_POS(1, 9)   | VISIBLE_FLAG;
    osdConfig->item_pos[OSD_GPS_LAT]            = OSD_POS(1, 0)   | VISIBLE_FLAG;
    osdConfig->item_pos[OSD_GPS_LON]            = OSD_POS(18, 0)  | VISIBLE_FLAG;
    osdConfig->item_pos[OSD_HOME_DIST]          = OSD_POS(15, 9)  | VISIBLE_FLAG;
    osdConfig->item_pos[OSD_HOME_DIR]           = OSD_POS(14, 9)  | VISIBLE_FLAG;
    osdConfig->item_pos[OSD_COMPASS_BAR]        = OSD_POS(10, 8)  | VISIBLE_FLAG;
    osdConfig->item_pos[OSD_MAIN_BATT_USAGE]    = OSD_POS(8, 12)  | VISIBLE_FLAG;
    osdConfig->item_pos[OSD_DISARMED]           = OSD_POS(11, 4)  | VISIBLE_FLAG; // 10,4 in BF
    osdConfig->item_pos[OSD_NUMERICAL_HEADING]  = OSD_POS(24, 9)  | VISIBLE_FLAG; // 23,9 in BF
    osdConfig->item_pos[OSD_NUMERICAL_VARIO]    = OSD_POS(24, 8)  | VISIBLE_FLAG; // 23,8 in BF
    osdConfig->item_pos[OSD_ESC_TMP]            = OSD_POS(1,  5)  | VISIBLE_FLAG; // 18,2 in BF
    osdConfig->item_pos[OSD_ESC_RPM]            = OSD_POS(1, 6)   | VISIBLE_FLAG; // 19,2 in BF
=======
    /* Position elements near centre of screen and disabled by default */
    for (int i = 0; i < OSD_ITEM_COUNT; i++) {
        osdConfig->item_pos[i] = OSD_POS(10, 6);
    }

    /* Always enable warnings elements by default */
    osdConfig->item_pos[OSD_WARNINGS] = OSD_POS(9, 10) | VISIBLE_FLAG;
>>>>>>> 3038eb79

    osdConfig->enabled_stats[OSD_STAT_MAX_SPEED]       = true;
    osdConfig->enabled_stats[OSD_STAT_MIN_BATTERY]     = true;
    osdConfig->enabled_stats[OSD_STAT_MIN_RSSI]        = true;
    osdConfig->enabled_stats[OSD_STAT_MAX_CURRENT]     = true;
    osdConfig->enabled_stats[OSD_STAT_USED_MAH]        = true;
    osdConfig->enabled_stats[OSD_STAT_MAX_ALTITUDE]    = false;
    osdConfig->enabled_stats[OSD_STAT_BLACKBOX]        = true;
    osdConfig->enabled_stats[OSD_STAT_END_BATTERY]     = false;
    osdConfig->enabled_stats[OSD_STAT_MAX_DISTANCE]    = false;
    osdConfig->enabled_stats[OSD_STAT_BLACKBOX_NUMBER] = true;
    osdConfig->enabled_stats[OSD_STAT_TIMER_1]         = false;
    osdConfig->enabled_stats[OSD_STAT_TIMER_2]         = true;

    osdConfig->units = OSD_UNIT_METRIC;

    osdConfig->timers[OSD_TIMER_1] = OSD_TIMER(OSD_TIMER_SRC_ON, OSD_TIMER_PREC_SECOND, 10);
    osdConfig->timers[OSD_TIMER_2] = OSD_TIMER(OSD_TIMER_SRC_TOTAL_ARMED, OSD_TIMER_PREC_SECOND, 10);

    osdConfig->rssi_alarm = 20;
    osdConfig->cap_alarm  = 2200;
    osdConfig->alt_alarm  = 100; // meters or feet depend on configuration

    osdConfig->ahMaxPitch = 20; // 20 degrees
    osdConfig->ahMaxRoll = 40; // 40 degrees
}

static void osdDrawLogo(int x, int y)
{
    // display logo and help
    int fontOffset = 160;
    for (int row = 0; row < 4; row++) {
        for (int column = 0; column < 24; column++) {
            if (fontOffset <= SYM_END_OF_FONT)
                displayWriteChar(osdDisplayPort, x + column, y + row, fontOffset++);
        }
    }
}

void osdInit(displayPort_t *osdDisplayPortToUse)
{
    if (!osdDisplayPortToUse)
        return;

    BUILD_BUG_ON(OSD_POS_MAX != OSD_POS(31,31));

    osdDisplayPort = osdDisplayPortToUse;
#ifdef CMS
    cmsDisplayPortRegister(osdDisplayPort);
#endif

    armState = ARMING_FLAG(ARMED);

    memset(blinkBits, 0, sizeof(blinkBits));

    displayClearScreen(osdDisplayPort);

    osdDrawLogo(3, 1);

    char string_buffer[30];
    tfp_sprintf(string_buffer, "V%s", FC_VERSION_STRING);
    displayWrite(osdDisplayPort, 20, 6, string_buffer);
#ifdef CMS
    displayWrite(osdDisplayPort, 7, 8,  CMS_STARTUP_HELP_TEXT1);
    displayWrite(osdDisplayPort, 11, 9, CMS_STARTUP_HELP_TEXT2);
    displayWrite(osdDisplayPort, 11, 10, CMS_STARTUP_HELP_TEXT3);
#endif

    displayResync(osdDisplayPort);

    resumeRefreshAt = micros() + (4 * REFRESH_1S);
}

void osdUpdateAlarms(void)
{
    // This is overdone?

    int32_t alt = osdGetMetersToSelectedUnit(getEstimatedAltitude()) / 100;

    if (statRssi < osdConfig()->rssi_alarm)
        SET_BLINK(OSD_RSSI_VALUE);
    else
        CLR_BLINK(OSD_RSSI_VALUE);

    if (getBatteryState() == BATTERY_OK) {
        CLR_BLINK(OSD_WARNINGS);
        CLR_BLINK(OSD_MAIN_BATT_VOLTAGE);
        CLR_BLINK(OSD_AVG_CELL_VOLTAGE);
    } else {
        SET_BLINK(OSD_WARNINGS);
        SET_BLINK(OSD_MAIN_BATT_VOLTAGE);
        SET_BLINK(OSD_AVG_CELL_VOLTAGE);
    }

    if (STATE(GPS_FIX) == 0)
        SET_BLINK(OSD_GPS_SATS);
    else
        CLR_BLINK(OSD_GPS_SATS);

    for (int i = 0; i < OSD_TIMER_COUNT; i++) {
        const uint16_t timer = osdConfig()->timers[i];
        const timeUs_t time = osdGetTimerValue(OSD_TIMER_SRC(timer));
        const timeUs_t alarmTime = OSD_TIMER_ALARM(timer) * 60000000; // convert from minutes to us
        if (alarmTime != 0 && time >= alarmTime)
            SET_BLINK(OSD_ITEM_TIMER_1 + i);
        else
            CLR_BLINK(OSD_ITEM_TIMER_1 + i);
    }

    if (getMAhDrawn() >= osdConfig()->cap_alarm) {
        SET_BLINK(OSD_MAH_DRAWN);
        SET_BLINK(OSD_MAIN_BATT_USAGE);
    } else {
        CLR_BLINK(OSD_MAH_DRAWN);
        CLR_BLINK(OSD_MAIN_BATT_USAGE);
    }

    if (alt >= osdConfig()->alt_alarm)
        SET_BLINK(OSD_ALTITUDE);
    else
        CLR_BLINK(OSD_ALTITUDE);
}

void osdResetAlarms(void)
{
    CLR_BLINK(OSD_RSSI_VALUE);
    CLR_BLINK(OSD_MAIN_BATT_VOLTAGE);
    CLR_BLINK(OSD_WARNINGS);
    CLR_BLINK(OSD_GPS_SATS);
    CLR_BLINK(OSD_MAH_DRAWN);
    CLR_BLINK(OSD_ALTITUDE);
    CLR_BLINK(OSD_AVG_CELL_VOLTAGE);
    CLR_BLINK(OSD_MAIN_BATT_USAGE);
    CLR_BLINK(OSD_ITEM_TIMER_1);
    CLR_BLINK(OSD_ITEM_TIMER_2);
}

static void osdResetStats(void)
{
    stats.max_current  = 0;
    stats.max_speed    = 0;
    stats.min_voltage  = 500;
    stats.max_current  = 0;
    stats.min_rssi     = 99;
    stats.max_altitude = 0;
    stats.max_distance = 0;
    stats.armed_time   = 0;
}

static void osdUpdateStats(void)
{
    int16_t value = 0;
#ifdef GPS
    value = CM_S_TO_KM_H(gpsSol.groundSpeed);
#endif
    if (stats.max_speed < value)
        stats.max_speed = value;

    if (stats.min_voltage > getBatteryVoltage())
        stats.min_voltage = getBatteryVoltage();

    value = getAmperage() / 100;
    if (stats.max_current < value)
        stats.max_current = value;

    if (stats.min_rssi > statRssi)
        stats.min_rssi = statRssi;

    if (stats.max_altitude < getEstimatedAltitude())
        stats.max_altitude = getEstimatedAltitude();

#ifdef GPS
    if (STATE(GPS_FIX) && STATE(GPS_FIX_HOME) && (stats.max_distance < GPS_distanceToHome)) {
            stats.max_distance = GPS_distanceToHome;
    }
#endif
}

#ifdef BLACKBOX
static void osdGetBlackboxStatusString(char * buff)
{
    bool storageDeviceIsWorking = false;
    uint32_t storageUsed = 0;
    uint32_t storageTotal = 0;

    switch (blackboxConfig()->device) {
#ifdef USE_SDCARD
    case BLACKBOX_DEVICE_SDCARD:
        storageDeviceIsWorking = sdcard_isInserted() && sdcard_isFunctional() && (afatfs_getFilesystemState() == AFATFS_FILESYSTEM_STATE_READY);
        if (storageDeviceIsWorking) {
            storageTotal = sdcard_getMetadata()->numBlocks / 2000;
            storageUsed = storageTotal - (afatfs_getContiguousFreeSpace() / 1024000);
        }
        break;
#endif

#ifdef USE_FLASHFS
    case BLACKBOX_DEVICE_FLASH:
        storageDeviceIsWorking = flashfsIsReady();
        if (storageDeviceIsWorking) {
            const flashGeometry_t *geometry = flashfsGetGeometry();
            storageTotal = geometry->totalSize / 1024;
            storageUsed = flashfsGetOffset() / 1024;
        }
        break;
#endif

    default:
        storageDeviceIsWorking = true;
    }

    if (storageDeviceIsWorking) {
        const uint16_t storageUsedPercent = (storageUsed * 100) / storageTotal;
        tfp_sprintf(buff, "%d%%", storageUsedPercent);
    } else {
        tfp_sprintf(buff, "FAULT");
    }
}
#endif

static void osdDisplayStatisticLabel(uint8_t y, const char * text, const char * value)
{
    displayWrite(osdDisplayPort, 2, y, text);
    displayWrite(osdDisplayPort, 20, y, ":");
    displayWrite(osdDisplayPort, 22, y, value);
}

static void osdShowStats(void)
{
    uint8_t top = 2;
    char buff[10];

    displayClearScreen(osdDisplayPort);
    displayWrite(osdDisplayPort, 2, top++, "  --- STATS ---");

    if (osdConfig()->enabled_stats[OSD_STAT_TIMER_1]) {
        osdFormatTimer(buff, false, OSD_TIMER_1);
        osdDisplayStatisticLabel(top++, osdTimerSourceNames[OSD_TIMER_SRC(osdConfig()->timers[OSD_TIMER_1])], buff);
    }

    if (osdConfig()->enabled_stats[OSD_STAT_TIMER_2]) {
        osdFormatTimer(buff, false, OSD_TIMER_2);
        osdDisplayStatisticLabel(top++, osdTimerSourceNames[OSD_TIMER_SRC(osdConfig()->timers[OSD_TIMER_2])], buff);
    }

    if (osdConfig()->enabled_stats[OSD_STAT_MAX_SPEED] && STATE(GPS_FIX)) {
        itoa(stats.max_speed, buff, 10);
        osdDisplayStatisticLabel(top++, "MAX SPEED", buff);
    }

    if (osdConfig()->enabled_stats[OSD_STAT_MAX_DISTANCE]) {
        tfp_sprintf(buff, "%d%c", osdGetMetersToSelectedUnit(stats.max_distance), osdGetMetersToSelectedUnitSymbol());
        osdDisplayStatisticLabel(top++, "MAX DISTANCE", buff);
    }

    if (osdConfig()->enabled_stats[OSD_STAT_MIN_BATTERY]) {
        tfp_sprintf(buff, "%d.%1d%c", stats.min_voltage / 10, stats.min_voltage % 10, SYM_VOLT);
        osdDisplayStatisticLabel(top++, "MIN BATTERY", buff);
    }

    if (osdConfig()->enabled_stats[OSD_STAT_END_BATTERY]) {
        tfp_sprintf(buff, "%d.%1d%c", getBatteryVoltage() / 10, getBatteryVoltage() % 10, SYM_VOLT);
        osdDisplayStatisticLabel(top++, "END BATTERY", buff);
    }

    if (osdConfig()->enabled_stats[OSD_STAT_MIN_RSSI]) {
        itoa(stats.min_rssi, buff, 10);
        strcat(buff, "%");
        osdDisplayStatisticLabel(top++, "MIN RSSI", buff);
    }

    if (batteryConfig()->currentMeterSource != CURRENT_METER_NONE) {
        if (osdConfig()->enabled_stats[OSD_STAT_MAX_CURRENT]) {
            itoa(stats.max_current, buff, 10);
            strcat(buff, "A");
            osdDisplayStatisticLabel(top++, "MAX CURRENT", buff);
        }

        if (osdConfig()->enabled_stats[OSD_STAT_USED_MAH]) {
            tfp_sprintf(buff, "%d%c", getMAhDrawn(), SYM_MAH);
            osdDisplayStatisticLabel(top++, "USED MAH", buff);
        }
    }

    if (osdConfig()->enabled_stats[OSD_STAT_MAX_ALTITUDE]) {
        osdFormatAltitudeString(buff, stats.max_altitude, false);
        osdDisplayStatisticLabel(top++, "MAX ALTITUDE", buff);
    }

#ifdef BLACKBOX
    if (osdConfig()->enabled_stats[OSD_STAT_BLACKBOX] && blackboxConfig()->device && blackboxConfig()->device != BLACKBOX_DEVICE_SERIAL) {
        osdGetBlackboxStatusString(buff);
        osdDisplayStatisticLabel(top++, "BLACKBOX", buff);
    }

    if (osdConfig()->enabled_stats[OSD_STAT_BLACKBOX_NUMBER] && blackboxConfig()->device && blackboxConfig()->device != BLACKBOX_DEVICE_SERIAL) {
        itoa(blackboxGetLogNumber(), buff, 10);
        osdDisplayStatisticLabel(top++, "BB LOG NUM", buff);
    }
#endif

    /* Reset time since last armed here to ensure this timer is at zero when back at "main" OSD screen */
    stats.armed_time = 0;
}

static void osdShowArmed(void)
{
    displayClearScreen(osdDisplayPort);
    displayWrite(osdDisplayPort, 12, 7, "ARMED");
}

STATIC_UNIT_TESTED void osdRefresh(timeUs_t currentTimeUs)
{
    static timeUs_t lastTimeUs = 0;

    // detect arm/disarm
    if (armState != ARMING_FLAG(ARMED)) {
        if (ARMING_FLAG(ARMED)) {
            osdResetStats();
            osdShowArmed();
            resumeRefreshAt = currentTimeUs + (REFRESH_1S / 2);
        } else {
            osdShowStats();
            resumeRefreshAt = currentTimeUs + (60 * REFRESH_1S);
        }

        armState = ARMING_FLAG(ARMED);
    }

    statRssi = scaleRange(rssi, 0, 1024, 0, 100);

    osdUpdateStats();

    if (ARMING_FLAG(ARMED)) {
        timeUs_t deltaT = currentTimeUs - lastTimeUs;
        flyTime += deltaT;
        stats.armed_time += deltaT;
    }
    lastTimeUs = currentTimeUs;

    if (resumeRefreshAt) {
        if (cmp32(currentTimeUs, resumeRefreshAt) < 0) {
            // in timeout period, check sticks for activity to resume display.
            if (IS_HI(THROTTLE) || IS_HI(PITCH)) {
                resumeRefreshAt = 0;
            }

            displayHeartbeat(osdDisplayPort);
            return;
        } else {
            displayClearScreen(osdDisplayPort);
            resumeRefreshAt = 0;
        }
    }

    blinkState = (currentTimeUs / 200000) % 2;

#ifdef USE_ESC_SENSOR
    if (feature(FEATURE_ESC_SENSOR)) {
        escData = getEscSensorData(ESC_SENSOR_COMBINED);
    }
#endif

#ifdef CMS
    if (!displayIsGrabbed(osdDisplayPort)) {
        osdUpdateAlarms();
        osdDrawElements();
        displayHeartbeat(osdDisplayPort);
#ifdef OSD_CALLS_CMS
    } else {
        cmsUpdate(currentTimeUs);
#endif
    }
#endif
}

/*
 * Called periodically by the scheduler
 */
void osdUpdate(timeUs_t currentTimeUs)
{
    static uint32_t counter = 0;

    if (isBeeperOn()) {
        showVisualBeeper = true;
    }

#ifdef MAX7456_DMA_CHANNEL_TX
    // don't touch buffers if DMA transaction is in progress
    if (displayIsTransferInProgress(osdDisplayPort)) {
        return;
    }
#endif // MAX7456_DMA_CHANNEL_TX

    // redraw values in buffer
#ifdef USE_MAX7456
#define DRAW_FREQ_DENOM 5
#else
#define DRAW_FREQ_DENOM 10 // MWOSD @ 115200 baud (
#endif

#ifdef USE_SLOW_MSP_DISPLAYPORT_RATE_WHEN_UNARMED
    static uint32_t idlecounter = 0;
    if (!ARMING_FLAG(ARMED)) {
        if (idlecounter++ % 4 != 0) {
            return;
        }
    }
#endif

    if (counter++ % DRAW_FREQ_DENOM == 0) {
        osdRefresh(currentTimeUs);

        showVisualBeeper = false;
    } else { // rest of time redraw screen 10 chars per idle so it doesn't lock the main idle
        displayDrawScreen(osdDisplayPort);
    }

#ifdef CMS
    // do not allow ARM if we are in menu
    if (displayIsGrabbed(osdDisplayPort)) {
        setArmingDisabled(ARMING_DISABLED_OSD_MENU);
    } else {
        unsetArmingDisabled(ARMING_DISABLED_OSD_MENU);
    }
#endif
}
#endif // OSD<|MERGE_RESOLUTION|>--- conflicted
+++ resolved
@@ -781,7 +781,7 @@
 
 void pgResetFn_osdConfig(osdConfig_t *osdConfig)
 {
-<<<<<<< HEAD
+#ifdef USE_OSD_ITEM_POSITIONS
     osdConfig->item_pos[OSD_RSSI_VALUE]         = OSD_POS(8, 1)   | VISIBLE_FLAG;
     osdConfig->item_pos[OSD_MAIN_BATT_VOLTAGE]  = OSD_POS(12, 1)  | VISIBLE_FLAG;
     osdConfig->item_pos[OSD_CROSSHAIRS]         = OSD_POS(8, 6)   | VISIBLE_FLAG;
@@ -803,7 +803,6 @@
     osdConfig->item_pos[OSD_YAW_PIDS]           = OSD_POS(7, 15)  | VISIBLE_FLAG;
     osdConfig->item_pos[OSD_POWER]              = OSD_POS(1, 10)  | VISIBLE_FLAG;
     osdConfig->item_pos[OSD_PIDRATE_PROFILE]    = OSD_POS(25, 10) | VISIBLE_FLAG;
-    osdConfig->item_pos[OSD_WARNINGS]           = OSD_POS(9, 10)  | VISIBLE_FLAG;
     osdConfig->item_pos[OSD_AVG_CELL_VOLTAGE]   = OSD_POS(12, 0)  | VISIBLE_FLAG; // 12,2 in BF
     osdConfig->item_pos[OSD_DEBUG]              = OSD_POS(1, 0);
     osdConfig->item_pos[OSD_PITCH_ANGLE]        = OSD_POS(1, 8)   | VISIBLE_FLAG;
@@ -819,15 +818,15 @@
     osdConfig->item_pos[OSD_NUMERICAL_VARIO]    = OSD_POS(24, 8)  | VISIBLE_FLAG; // 23,8 in BF
     osdConfig->item_pos[OSD_ESC_TMP]            = OSD_POS(1,  5)  | VISIBLE_FLAG; // 18,2 in BF
     osdConfig->item_pos[OSD_ESC_RPM]            = OSD_POS(1, 6)   | VISIBLE_FLAG; // 19,2 in BF
-=======
+#else
     /* Position elements near centre of screen and disabled by default */
     for (int i = 0; i < OSD_ITEM_COUNT; i++) {
         osdConfig->item_pos[i] = OSD_POS(10, 6);
     }
+#endif
 
     /* Always enable warnings elements by default */
     osdConfig->item_pos[OSD_WARNINGS] = OSD_POS(9, 10) | VISIBLE_FLAG;
->>>>>>> 3038eb79
 
     osdConfig->enabled_stats[OSD_STAT_MAX_SPEED]       = true;
     osdConfig->enabled_stats[OSD_STAT_MIN_BATTERY]     = true;
