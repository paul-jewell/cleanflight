/*
 * This file is part of Cleanflight.
 *
 * Cleanflight is free software: you can redistribute it and/or modify
 * it under the terms of the GNU General Public License as published by
 * the Free Software Foundation, either version 3 of the License, or
 * (at your option) any later version.
 *
 * Cleanflight is distributed in the hope that it will be useful,
 * but WITHOUT ANY WARRANTY; without even the implied warranty of
 * MERCHANTABILITY or FITNESS FOR A PARTICULAR PURPOSE.  See the
 * GNU General Public License for more details.
 *
 * You should have received a copy of the GNU General Public License
 * along with Cleanflight.  If not, see <http://www.gnu.org/licenses/>.
 */

#pragma once

#include "common/utils.h"

<<<<<<< HEAD
#define FC_FIRMWARE_NAME            "Cleanflight"
#define FC_VERSION_MAJOR            2  // increment when a major release is made (big new feature, etc)
#define FC_VERSION_MINOR            1  // increment when a minor release is made (small new feature, change etc)
=======
#define FC_FIRMWARE_NAME            "Betaflight"
#define FC_VERSION_MAJOR            3  // increment when a major release is made (big new feature, etc)
#define FC_VERSION_MINOR            3  // increment when a minor release is made (small new feature, change etc)
>>>>>>> 3038eb79
#define FC_VERSION_PATCH_LEVEL      0  // increment when a bug is fixed

#define FC_VERSION_STRING STR(FC_VERSION_MAJOR) "." STR(FC_VERSION_MINOR) "." STR(FC_VERSION_PATCH_LEVEL)

extern const char* const targetName;

#define GIT_SHORT_REVISION_LENGTH   7 // lower case hexadecimal digits.
extern const char* const shortGitRevision;

#define BUILD_DATE_LENGTH 11
extern const char* const buildDate;  // "MMM DD YYYY" MMM = Jan/Feb/...

#define BUILD_TIME_LENGTH 8
extern const char* const buildTime;  // "HH:MM:SS"

#define MSP_API_VERSION_STRING STR(API_VERSION_MAJOR) "." STR(API_VERSION_MINOR)<|MERGE_RESOLUTION|>--- conflicted
+++ resolved
@@ -19,15 +19,9 @@
 
 #include "common/utils.h"
 
-<<<<<<< HEAD
 #define FC_FIRMWARE_NAME            "Cleanflight"
 #define FC_VERSION_MAJOR            2  // increment when a major release is made (big new feature, etc)
 #define FC_VERSION_MINOR            1  // increment when a minor release is made (small new feature, change etc)
-=======
-#define FC_FIRMWARE_NAME            "Betaflight"
-#define FC_VERSION_MAJOR            3  // increment when a major release is made (big new feature, etc)
-#define FC_VERSION_MINOR            3  // increment when a minor release is made (small new feature, change etc)
->>>>>>> 3038eb79
 #define FC_VERSION_PATCH_LEVEL      0  // increment when a bug is fixed
 
 #define FC_VERSION_STRING STR(FC_VERSION_MAJOR) "." STR(FC_VERSION_MINOR) "." STR(FC_VERSION_PATCH_LEVEL)
