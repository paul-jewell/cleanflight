#define USE_DPRINTF
/*
 * This file is part of Cleanflight.
 *
 * Cleanflight is free software: you can redistribute it and/or modify
 * it under the terms of the GNU General Public License as published by
 * the Free Software Foundation, either version 3 of the License, or
 * (at your option) any later version.
 *
 * Cleanflight is distributed in the hope that it will be useful,
 * but WITHOUT ANY WARRANTY; without even the implied warranty of
 * MERCHANTABILITY or FITNESS FOR A PARTICULAR PURPOSE.  See the
 * GNU General Public License for more details.
 *
 * You should have received a copy of the GNU General Public License
 * along with Cleanflight.  If not, see <http://www.gnu.org/licenses/>.
 */

#pragma once

#define TARGET_BOARD_IDENTIFIER "OMNI" // https://en.wikipedia.org/wiki/Omnibus

#define CONFIG_FASTLOOP_PREFERRED_ACC ACC_NONE

#define LED0                    PB3

#define BEEPER                  PC15
#define BEEPER_INVERTED

#define USE_EXTI
#define MPU_INT_EXTI PC13
#define USE_MPU_DATA_READY_SIGNAL
#define EXTI15_10_CALLBACK_HANDLER_COUNT 2 // MPU_INT, SDCardDetect

#define MPU6000_SPI_INSTANCE    SPI1
#define MPU6000_CS_PIN          PA4

#define GYRO
#define USE_GYRO_SPI_MPU6000
#define GYRO_MPU6000_ALIGN      CW90_DEG

#define ACC
#define USE_ACC_SPI_MPU6000
#define ACC_MPU6000_ALIGN       CW90_DEG

#define BMP280_SPI_INSTANCE     SPI1
#define BMP280_CS_PIN           PA13

#define BARO
#define USE_BARO_BMP280
#define USE_BARO_SPI_BMP280

#define MAG // External
#define USE_MAG_AK8963
#define USE_MAG_AK8975
#define USE_MAG_HMC5883

//#define SONAR
//#define SONAR_ECHO_PIN          PB1
//#define SONAR_TRIGGER_PIN       PB0

#define USB_IO
#define USB_CABLE_DETECTION
#define USB_DETECT_PIN          PB5

#define USE_VCP
#define USE_UART1
#define USE_UART2
#define USE_UART3
#define SERIAL_PORT_COUNT       4

#define UART1_TX_PIN            PA9
#define UART1_RX_PIN            PA10

#define UART2_TX_PIN            PA14 // PA14 / SWCLK
#define UART2_RX_PIN            PA15

#define UART3_TX_PIN            PB10 // PB10 (AF7)
#define UART3_RX_PIN            PB11 // PB11 (AF7)

#define USE_I2C
#define I2C_DEVICE (I2CDEV_1) // PB6/SCL, PB7/SDA

#define USE_ESCSERIAL
#define ESCSERIAL_TIMER_TX_HARDWARE 0 // PWM 1

#define USE_SPI
#define USE_SPI_DEVICE_1

#define SPI1_NSS_PIN            PA4
#define SPI1_SCK_PIN            PA5
#define SPI1_MISO_PIN           PA6
#define SPI1_MOSI_PIN           PA7

<<<<<<< HEAD
//#define USE_DASHBOARD

// Configuratoin Menu System
#define CMS

// Use external OSD to run CMS
//#define CANVAS

// USE I2C OLED display to run CMS
#define OLEDCMS
=======
#define USE_DASHBOARD

// Configuratoin Menu System
#define CMS
#define CMS_MAX_DEVICE 4

// Use external display connected by MSP to run CMS
#define USE_MSP_DISPLAYPORT
>>>>>>> 071b14f9

// OSD define info:
//   feature name (includes source) -> MAX_OSD, used in target.mk
// include the osd code
#define OSD

// include the max7456 driver
#define USE_MAX7456
#define MAX7456_SPI_INSTANCE    SPI1
#define MAX7456_SPI_CS_PIN      PB1
#define MAX7456_SPI_CLK         (SPI_CLOCK_STANDARD*2)
#define MAX7456_RESTORE_CLK     (SPI_CLOCK_FAST)
//#define MAX7456_DMA_CHANNEL_TX            DMA1_Channel3
//#define MAX7456_DMA_CHANNEL_RX            DMA1_Channel2
//#define MAX7456_DMA_IRQ_HANDLER_ID        DMA1_CH3_HANDLER

// VTX monitor task
#define VTX_CONTROL
// VTX device type
#define VTX_SMARTAUDIO

#define USE_SPI
#define USE_SPI_DEVICE_2 // PB12,13,14,15 on AF5

#define SPI2_NSS_PIN            PB12
#define SPI2_SCK_PIN            PB13
#define SPI2_MISO_PIN           PB14
#define SPI2_MOSI_PIN           PB15

#define USE_SDCARD
#define USE_SDCARD_SPI2

#define SDCARD_DETECT_INVERTED

#define SDCARD_DETECT_PIN                   PC14
#define SDCARD_SPI_INSTANCE                 SPI2
#define SDCARD_SPI_CS_PIN                   SPI2_NSS_PIN

// SPI2 is on the APB1 bus whose clock runs at 36MHz. Divide to under 400kHz for init:
#define SDCARD_SPI_INITIALIZATION_CLOCK_DIVIDER 128
// Divide to under 25MHz for normal operation:
#define SDCARD_SPI_FULL_SPEED_CLOCK_DIVIDER     2

#define USE_DSHOT

// DSHOT output 4 uses DMA1_Channel5, so don't use it for the SDCARD until we find an alternative
#ifndef USE_DSHOT
#define SDCARD_DMA_CHANNEL_TX               DMA1_Channel5
#define SDCARD_DMA_CHANNEL_TX_COMPLETE_FLAG DMA1_FLAG_TC5
#endif

// Performance logging for SD card operations:
// #define AFATFS_USE_INTROSPECTIVE_LOGGING

#define USE_ADC
//#define BOARD_HAS_VOLTAGE_DIVIDER
#define VBAT_ADC_PIN                PA0
#define CURRENT_METER_ADC_PIN       PA1
#define ADC_INSTANCE                ADC1

//#define RSSI_ADC_PIN                PB1
//#define ADC_INSTANCE                ADC3

#define LED_STRIP

#define TRANSPONDER
#define TRANSPONDER_GPIO                     GPIOA
#define TRANSPONDER_GPIO_AHB_PERIPHERAL      RCC_AHBPeriph_GPIOA
#define TRANSPONDER_GPIO_AF                  GPIO_AF_6
#define TRANSPONDER_PIN                      GPIO_Pin_8
#define TRANSPONDER_PIN_SOURCE               GPIO_PinSource8
#define TRANSPONDER_TIMER                    TIM1
#define TRANSPONDER_TIMER_APB2_PERIPHERAL    RCC_APB2Periph_TIM1
#define TRANSPONDER_DMA_CHANNEL              DMA1_Channel2
#define TRANSPONDER_IRQ                      DMA1_Channel2_IRQn
#define TRANSPONDER_DMA_TC_FLAG              DMA1_FLAG_TC2
#define TRANSPONDER_DMA_HANDLER_IDENTIFER    DMA1_CH2_HANDLER

#define REDUCE_TRANSPONDER_CURRENT_DRAW_WHEN_USB_CABLE_PRESENT

#define ENABLE_BLACKBOX_LOGGING_ON_SDCARD_BY_DEFAULT

#define DEFAULT_RX_FEATURE      FEATURE_RX_PPM
#define DEFAULT_FEATURES        (FEATURE_VBAT | FEATURE_CURRENT_METER | FEATURE_BLACKBOX)

#define BUTTONS
#define BUTTON_A_PORT           GPIOB
#define BUTTON_A_PIN            Pin_1
#define BUTTON_B_PORT           GPIOB
#define BUTTON_B_PIN            Pin_0

//#define AVOID_UART3_FOR_PWM_PPM // Disable this for using UART3

#define SPEKTRUM_BIND
// USART3,
#define BIND_PIN                PB11

#define HARDWARE_BIND_PLUG
#define BINDPLUG_PIN            PB0

#define USE_SERIAL_4WAY_BLHELI_INTERFACE

#define TARGET_IO_PORTA         0xffff
#define TARGET_IO_PORTB         0xffff
#define TARGET_IO_PORTC         (BIT(13)|BIT(14)|BIT(15))
#define TARGET_IO_PORTF         (BIT(0)|BIT(1)|BIT(4))

#define USABLE_TIMER_CHANNEL_COUNT 8 // PPM + 6 Outputs (2 shared with UART3)
#define USED_TIMERS             (TIM_N(1) | TIM_N(2) | TIM_N(3) | TIM_N(4) | TIM_N(8) | TIM_N(15))<|MERGE_RESOLUTION|>--- conflicted
+++ resolved
@@ -1,4 +1,3 @@
-#define USE_DPRINTF
 /*
  * This file is part of Cleanflight.
  *
@@ -92,18 +91,6 @@
 #define SPI1_MISO_PIN           PA6
 #define SPI1_MOSI_PIN           PA7
 
-<<<<<<< HEAD
-//#define USE_DASHBOARD
-
-// Configuratoin Menu System
-#define CMS
-
-// Use external OSD to run CMS
-//#define CANVAS
-
-// USE I2C OLED display to run CMS
-#define OLEDCMS
-=======
 #define USE_DASHBOARD
 
 // Configuratoin Menu System
@@ -112,7 +99,6 @@
 
 // Use external display connected by MSP to run CMS
 #define USE_MSP_DISPLAYPORT
->>>>>>> 071b14f9
 
 // OSD define info:
 //   feature name (includes source) -> MAX_OSD, used in target.mk
