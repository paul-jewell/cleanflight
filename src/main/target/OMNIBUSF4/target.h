--- conflicted
+++ resolved
@@ -70,10 +70,6 @@
 #define ACC_MPU6000_ALIGN        CW180_DEG
 #endif
 
-// XXX Temporary turn this off while bus code manipulation
-#undef USE_DASHBOARD
-#undef USE_I2C_OLED_DISPLAY
-
 // Support for iFlight OMNIBUS F4 V3
 // Has ICM20608 instead of MPU6000
 // OMNIBUSF4SD is linked with both MPU6000 and MPU6500 drivers
@@ -99,10 +95,7 @@
 #define BMP280_SPI_INSTANCE     SPI3
 #define BMP280_CS_PIN           PB3 // v1
 #endif
-<<<<<<< HEAD
-=======
 #define USE_BARO_BMP085
->>>>>>> ee482724
 #define USE_BARO_BMP280
 #define USE_BARO_MS5611
 #define BARO_I2C_INSTANCE       (I2CDEV_2)
@@ -226,12 +219,9 @@
 
 #define DEFAULT_FEATURES        (FEATURE_OSD)
 
-<<<<<<< HEAD
-=======
 #define DEFAULT_VOLTAGE_METER_SOURCE VOLTAGE_METER_ADC
 #define DEFAULT_CURRENT_METER_SOURCE CURRENT_METER_ADC
 
->>>>>>> ee482724
 #define USE_SERIAL_4WAY_BLHELI_INTERFACE
 
 #define TARGET_IO_PORTA (0xffff & ~(BIT(14)|BIT(13)))
