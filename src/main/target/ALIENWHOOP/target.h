/*
 * This file is part of Cleanflight.
 *
 * Cleanflight is free software: you can redistribute it and/or modify
 * it under the terms of the GNU General Public License as published by
 * the Free Software Foundation, either version 3 of the License, or
 * (at your option) any later version.
 *
 * Cleanflight is distributed in the hope that it will be useful,
 * but WITHOUT ANY WARRANTY; without even the implied warranty of
 * MERCHANTABILITY or FITNESS FOR A PARTICULAR PURPOSE.  See the
 * GNU General Public License for more details.
 *
 * You should have received a copy of the GNU General Public License
 * along with Cleanflight.  If not, see <http://www.gnu.org/licenses/>.
 */


/*



      
         \   |   _ _| __|  \ |\ \      /|  |  _ \  _ \ _ \
        _ \  |     |  _|  .  | \ \ \  / __ | (   |(   |__/
      _/  _\____|___|___|_|\_|  \_/\_/ _| _|\___/\___/_|
      
      
              Take me to your leader-board...
      


*/

#pragma once

/* Multi-Arch Support for 168MHz or 216MHz ARM Cortex processors - STM32F405RGT or STM32F7RET
 */
#if defined(ALIENWHOOPF4)
#define TARGET_BOARD_IDENTIFIER "AWF4"
#define USBD_PRODUCT_STRING     "AlienWhoopF4"
#else
#define TARGET_BOARD_IDENTIFIER "AWF7"
#define USBD_PRODUCT_STRING     "AlienWhoopF7"
#endif

#define TARGET_CONFIG // see config.c for target specific customizations

#define CONFIG_FASTLOOP_PREFERRED_ACC ACC_DEFAULT
#define BRUSHED_MOTORS
#define BRUSHED_ESC_AUTODETECT

/* Visual Alerts - SMD LEDs
 */
#define LED0_PIN                PC12 // conflicts UART5
#define LED1_PIN                PD2  // conflicts UART5

#define LED_STRIP

/* Lost Quad Mode and Alerts - RCX03-787 Low Voltage Active Buzzer
 */
#define BEEPER                 PA2
#define BEEPER_INVERTED

/* Serial Peripheral Interface (SPI) - Up to 50 Mbit/s on F7
 */
#define USE_SPI
#define USE_SPI_DEVICE_1 // SPI1 can communicate at up to 42 Mbits/s on F4
#define USE_SPI_DEVICE_2 // SPI2 and SPI3 can communicate at up to 21 Mbit/s on F4
#define USE_SPI_DEVICE_3 // All SPIs can be served by the DMA controller.
#if defined(ALIENWHOOPF7)
//TODO:
//#define USE_SPI_DEVICE_4
//#define USE_SPI_DEVICE_5
#endif

#define SPI1_NSS_PIN            PA4 // LQFP64 pin 20 (PA4)
#define SPI1_SCK_PIN            PA5 // LQFP64 pin 21 (PA5)
#define SPI1_MISO_PIN           PA6 // LQFP64 pin 22 (PA6)
#define SPI1_MOSI_PIN           PA7 // LQFP64 pin 23 (PA7)

#define SPI2_NSS_PIN            PB12 // LQFP64 pin 33 (PB12)
#define SPI2_SCK_PIN            PB13 // LQFP64 pin 34 (PB13)
#define SPI2_MISO_PIN           PB14 // LQFP64 pin 35 (PB14)
#define SPI2_MOSI_PIN           PB15 // LQFP64 pin 36 (PB15)

#define SPI3_NSS_PIN            PA15 // LQFP64 pin 50 (PA15)
//#define SPI3_SCK_PIN            PC10 // LQFP64 pin 51 (PC10)
//#define SPI3_MISO_PIN           PC11 // LQFP64 pin 52 (PC11)
//#define SPI3_MOSI_PIN           PC12 // LQFP64 pin 53 (PC12)
#define SPI3_SCK_PIN            PB3  // LQFP64 pin 55 (PB3)
#define SPI3_MISO_PIN           PB4  // LQFP64 pin 56 (PB4)
#define SPI3_MOSI_PIN           PB5  // LQFP64 pin 57 (PB5)

#if defined(ALIENWHOOPF7)
//TODO: define SPI4 and SPI5 for F7 target
//#define SPI4_NSS_PIN
//#define SPI4_SCK_PIN
//#define SPI4_MISO_PIN
//#define SPI4_MOSI_PIN
//#define SPI5_NSS_PIN
//#define SPI5_SCK_PIN
//#define SPI5_MISO_PIN
//#define SPI5_MOSI_PIN
#endif

/* Motion Processing Unit (MPU) - Invensense 6-axis MPU-6500 or 9-axis MPU-9250 
 */
// Interrupt
#define USE_EXTI
#define MPU_INT_EXTI            PC14
// MPU
#define MPU6500_CS_PIN          SPI1_NSS_PIN
#define MPU6500_SPI_INSTANCE    SPI1
#define USE_MPU_DATA_READY_SIGNAL
#define ENSURE_MPU_DATA_READY_IS_LOW
// MAG
#define MAG
#define USE_MAG_AK8963
#define MAG_AK8963_ALIGN        CW0_DEG
#define USE_MAG_DATA_READY_SIGNAL
#define ENSURE_MAG_DATA_READY_IS_HIGH
// GYRO
#define GYRO
#define USE_GYRO_SPI_MPU6500
#define GYRO_MPU6500_ALIGN      CW0_DEG
// ACC
#define ACC
#define USE_ACC_SPI_MPU6500
#define ACC_MPU6500_ALIGN       CW0_DEG

/* Optional Digital Pressure Sensor (barometer) - Bosch BMP280 
 * TODO: not implemented on V1 or V2 pcb
 */
#define BARO
#define USE_BARO_BMP280
#define USE_BARO_SPI_BMP280
#define BMP280_SPI_INSTANCE     SPI3
#define BMP280_CS_PIN           SPI3_NSS_PIN

/* Serial ports etc.
 */
#define USE_VCP
#define USE_UART1
#define USE_UART2
#define USE_UART3
#define USE_UART4
#define USE_UART5

#define SERIAL_PORT_COUNT       6

// USART1
#define UART1_TX_PIN            PA9 // PB1 INCOMPAT F4 -> F7
#define UART1_RX_PIN            PA10 // PB0 INCOMPAT F4 -> F7

// USART2
#define UART2_TX_PIN            PA2 //PA12
#define UART2_RX_PIN            PA3 //PA13

// USART3
#define UART3_TX_PIN            PC10 // PB10 INCOMPAT F4 -> F7
#define UART3_RX_PIN            PC11 // PB11 INCOMPAT F4 -> F7

// UART4 async only on F4
#define UART4_TX_PIN            PA0 // PC10 currently used by USART3
#define UART4_RX_PIN            PA1 // PC11 currently used by USART3

// UART5 async only on F4
//#define UART5_TX_PIN            PB3 // PC12
//#define UART5_RX_PIN            PB4 // PD2

/* Receiver - e.g. FrSky XM/XM+ or Spektrum/Lemon DSM/DSMX capable of 3.3V
 */
/* Assume Spektrum following defines inherited from common_fc_pre.h:
//#define USE_SERIALRX_SPEKTRUM
//#define USE_SPEKTRUM_BIND
//#define USE_SPEKTRUM_BIND_PLUG
*/
#define BINDPLUG_PIN            PC13 // PC13 Current Limited (3 mA). Not suitable for LED/Beeper
#define SPEKTRUM_BIND_PIN       UART3_RX_PIN
#define SERIALRX_UART           SERIAL_PORT_USART3
#define RX_CHANNELS_TAER        //RX_CHANNELS_AETR
#define SERIALRX_PROVIDER       SERIALRX_SPEKTRUM1024 //SERIALRX_SBUS

/* Defaults - What do we want out of the box?
 */
#if defined(BREADBOARD)
<<<<<<< HEAD
#define DEFAULT_FEATURES        (FEATURE_RX_SERIAL | FEATURE_MOTOR_STOP | FEATURE_LED_STRIP )
=======
#define DEFAULT_FEATURES        (FEATURE_RX_SERIAL | FEATURE_MOTOR_STOP)
>>>>>>> 46532de9
#else
#define DEFAULT_FEATURES        (FEATURE_RX_SERIAL | FEATURE_MOTOR_STOP) // FEATURE_TELEMETRY changes bind pin from rx to tx
#endif

#undef VTX_COMMON
#undef VTX_CONTROL
#undef VTX_SMARTAUDIO
#undef VTX_TRAMP

/* OLED Support
 */
#if defined(BREADBOARD)
#define CMS
#define USE_I2C
#define USE_I2C_DEVICE_1
#define I2C_DEVICE              (I2CDEV_1)
#define USE_I2C_PULLUP
#define I2C1_SCL                PB6
#define I2C1_SDA                PB7 
#else
#undef CMS
#undef USE_I2C
#endif

/* MCU Pin Mapping - LPFQ64 Flags 
 */
#define TARGET_IO_PORTA         0xffff
#define TARGET_IO_PORTB         0xffff
#define TARGET_IO_PORTC         0xffff
#if defined(ALIENWHOOPF4)
// STM32F405RGT
#define TARGET_IO_PORTD         (BIT(2))
#else
// STM32F722RET
#define TARGET_IO_PORTD         0xffff
#define TARGET_IO_PORTE         0xffff
#endif

/* Timers
 */
#define USABLE_TIMER_CHANNEL_COUNT 5
#define USED_TIMERS             ( TIM_N(3) | TIM_N(8) | TIM_N(5) )
<|MERGE_RESOLUTION|>--- conflicted
+++ resolved
@@ -185,11 +185,7 @@
 /* Defaults - What do we want out of the box?
  */
 #if defined(BREADBOARD)
-<<<<<<< HEAD
 #define DEFAULT_FEATURES        (FEATURE_RX_SERIAL | FEATURE_MOTOR_STOP | FEATURE_LED_STRIP )
-=======
-#define DEFAULT_FEATURES        (FEATURE_RX_SERIAL | FEATURE_MOTOR_STOP)
->>>>>>> 46532de9
 #else
 #define DEFAULT_FEATURES        (FEATURE_RX_SERIAL | FEATURE_MOTOR_STOP) // FEATURE_TELEMETRY changes bind pin from rx to tx
 #endif
