<<<<<<< HEAD
OFFICIAL_TARGETS  = ALIENFLIGHTF3 ALIENFLIGHTF4 ANYFCF7 BETAFLIGHTF3 BLUEJAYF4 CC3D FURYF4 NAZE REVO SIRINFPV SPARKY SPRACINGF3 SPRACINGF3EVO SPRACINGF3NEO SPRACINGF3MINI SPRACINGF4EVO STM32F3DISCOVERY
SKIP_TARGETS     := ALIENWHOOP MOTOLABF4
ALT_TARGETS       = $(sort $(filter-out target, $(basename $(notdir $(wildcard $(ROOT)/src/main/target/*/*.mk)))))
OPBL_TARGETS      = $(filter %_OPBL, $(ALT_TARGETS))
OSD_SLAVE_TARGETS = SPRACINGF3OSD

VALID_TARGETS   = $(dir $(wildcard $(ROOT)/src/main/target/*/target.mk))
VALID_TARGETS  := $(subst /,, $(subst ./src/main/target/,, $(VALID_TARGETS)))
VALID_TARGETS  := $(VALID_TARGETS) $(ALT_TARGETS)
VALID_TARGETS  := $(sort $(VALID_TARGETS))
VALID_TARGETS  := $(filter-out $(SKIP_TARGETS), $(VALID_TARGETS))

ifeq ($(filter $(TARGET),$(SKIP_TARGETS)), $(TARGET))
ALTERNATES    := $(sort $(filter-out target, $(basename $(notdir $(wildcard $(ROOT)/src/main/target/$(TARGET)/*.mk)))))
$(error The target specified, $(TARGET), cannot be built. Use one of the ALT targets: $(ALTERNATES))
endif

GROUP_1_TARGETS := \
	AFROMINI \
	AIORACERF3 \
	AIR32 \
	AIRBOTF4 \
	AIRBOTF4SD \
	AIRHEROF3 \
	ALIENFLIGHTF1 \
	ALIENFLIGHTF3 \
	ALIENFLIGHTF4 \
	ALIENFLIGHTNGF7 \
	ALIENWHOOPF4 \
	ALIENWHOOPF7 \
	ANYFCF7 \
	BEEBRAIN \
	BEEROTORF4 \
	BETAFLIGHTF3 \
	BLUEJAYF4 \
	CC3D \
	CC3D_OPBL

GROUP_2_TARGETS := \
	CHEBUZZF3 \
	CJMCU \
	CLRACINGF4 \
	COLIBRI \
	COLIBRI_OPBL \
	COLIBRI_RACE \
	DOGE \
	ELLE0 \
	F4BY \
	FISHDRONEF4 \
	FLIP32F3OSD \
	FF_ACROWHOOPSP \
	FF_FORTINIF4 \
	FF_KOMBINI \
	FF_PIKOBLX \
	FF_PIKOF4 \
	FF_RADIANCE \
	FRSKYF3 \
	FRSKYF4 \
	FURYF3 \
	FURYF4 \
	FURYF7 \
	IMPULSERCF3 \
	IRCFUSIONF3 \
	ISHAPEDF3

GROUP_3_TARGETS := \
	KAKUTEF4 \
	KISSCC \
	KIWIF4 \
	LUX_RACE \
	LUXV2_RACE \
	MICROSCISKY \
	MLTEMPF4 \
	MLTYPHF4 \
	MOTOLAB \
	MULTIFLITEPICO \
	NAZE \
	NERO \
	NUCLEOF7 \
	OMNIBUS \
	OMNIBUSF4 \
	OMNIBUSF4SD \
	PLUMF4 \
	PODIUMF4 \
	DYSF4PRO

GROUP_4_TARGETS := \
	RCEXPLORERF3 \
	REVO \
	REVO_OPBL \
	REVOLT \
	REVONANO \
	RMDO \
	SINGULARITY \
	SIRINFPV \
	SOULF4 \
	SPARKY \
	SPARKY2 \
	SPRACINGF3 \
	SPRACINGF3EVO \
	SPRACINGF3MINI \
	SPRACINGF3NEO \
	SPRACINGF3OSD \
	SPRACINGF4EVO \
	SPRACINGF4NEO \
	STM32F3DISCOVERY \
	TINYBEEF3

GROUP_OTHER_TARGETS := $(filter-out $(GROUP_1_TARGETS) $(GROUP_2_TARGETS) $(GROUP_3_TARGETS) $(GROUP_4_TARGETS), $(VALID_TARGETS))

ifeq ($(filter $(TARGET),$(ALT_TARGETS)), $(TARGET))
BASE_TARGET    := $(firstword $(subst /,, $(subst ./src/main/target/,, $(dir $(wildcard $(ROOT)/src/main/target/*/$(TARGET).mk)))))
include $(ROOT)/src/main/target/$(BASE_TARGET)/$(TARGET).mk
else
BASE_TARGET    := $(TARGET)
endif

ifeq ($(filter $(TARGET),$(OPBL_TARGETS)), $(TARGET))
OPBL            = yes
endif

ifeq ($(filter $(TARGET),$(OSD_SLAVE_TARGETS)), $(TARGET))
# build an OSD SLAVE
OSD_SLAVE       = yes
else
# build an FC
FC              = yes
endif

# silently ignore if the file is not present. Allows for target specific.
-include $(ROOT)/src/main/target/$(BASE_TARGET)/target.mk

F4_TARGETS      := $(F405_TARGETS) $(F411_TARGETS) $(F446_TARGETS)
F7_TARGETS      := $(F7X2RE_TARGETS) $(F7X5XE_TARGETS) $(F7X5XG_TARGETS) $(F7X5XI_TARGETS) $(F7X6XG_TARGETS)

ifeq ($(filter $(TARGET),$(VALID_TARGETS)),)
$(error Target '$(TARGET)' is not valid, must be one of $(VALID_TARGETS). Have you prepared a valid target.mk?)
endif

ifeq ($(filter $(TARGET),$(F1_TARGETS) $(F3_TARGETS) $(F4_TARGETS) $(F7_TARGETS) $(SITL_TARGETS)),)
$(error Target '$(TARGET)' has not specified a valid STM group, must be one of F1, F3, F405, F411 or F7x5. Have you prepared a valid target.mk?)
endif

ifeq ($(TARGET),$(filter $(TARGET),$(F3_TARGETS)))
TARGET_MCU := STM32F3

else ifeq ($(TARGET),$(filter $(TARGET), $(F4_TARGETS)))
TARGET_MCU := STM32F4

else ifeq ($(TARGET),$(filter $(TARGET), $(F7_TARGETS)))
TARGET_MCU := STM32F7

else ifeq ($(TARGET),$(filter $(TARGET), $(SITL_TARGETS)))
TARGET_MCU := SITL

else ifeq ($(TARGET),$(filter $(TARGET), $(F1_TARGETS)))
TARGET_MCU := STM32F1
else
$(error Unknown target MCU specified.)
endif

ifneq ($(BASE_TARGET), $(TARGET))
TARGET_FLAGS  	:= $(TARGET_FLAGS) -D$(BASE_TARGET)
endif

TARGET_FLAGS  	:= $(TARGET_FLAGS) -D$(TARGET_MCU)
=======
OFFICIAL_TARGETS  = ALIENFLIGHTF3 ALIENFLIGHTF4 ANYFCF7 BETAFLIGHTF3 BLUEJAYF4 FURYF4 REVO SIRINFPV SPARKY SPRACINGF3 SPRACINGF3EVO SPRACINGF3NEO SPRACINGF4EVO STM32F3DISCOVERY
SKIP_TARGETS     := ALIENWHOOP MOTOLABF4
ALT_TARGETS       = $(sort $(filter-out target, $(basename $(notdir $(wildcard $(ROOT)/src/main/target/*/*.mk)))))
OPBL_TARGETS      = $(filter %_OPBL, $(ALT_TARGETS))
OSD_SLAVE_TARGETS = SPRACINGF3OSD

VALID_TARGETS   = $(dir $(wildcard $(ROOT)/src/main/target/*/target.mk))
VALID_TARGETS  := $(subst /,, $(subst ./src/main/target/,, $(VALID_TARGETS)))
VALID_TARGETS  := $(VALID_TARGETS) $(ALT_TARGETS)
VALID_TARGETS  := $(sort $(VALID_TARGETS))
VALID_TARGETS  := $(filter-out $(SKIP_TARGETS), $(VALID_TARGETS))

ifeq ($(filter $(TARGET),$(SKIP_TARGETS)), $(TARGET))
ALTERNATES    := $(sort $(filter-out target, $(basename $(notdir $(wildcard $(ROOT)/src/main/target/$(TARGET)/*.mk)))))
$(error The target specified, $(TARGET), cannot be built. Use one of the ALT targets: $(ALTERNATES))
endif

UNSUPPORTED_TARGETS := \
	AFROMINI \
	ALIENFLIGHTF1 \
	BEEBRAIN \
	CC3D \
	CC3D_OPBL \
	CJMCU \
	MICROSCISKY \
	NAZE

SUPPORTED_TARGETS := $(filter-out $(UNSUPPORTED_TARGETS), $(VALID_TARGETS))

GROUP_1_TARGETS := \
	AIORACERF3 \
	AIR32 \
	AIRBOTF4 \
	AIRBOTF4SD \
	AIRHEROF3 \
	ALIENFLIGHTF3 \
	ALIENFLIGHTF4 \
	ALIENFLIGHTNGF7 \
	ALIENWHOOPF4 \
	ALIENWHOOPF7 \
	ANYFCF7 \
	BEEROTORF4 \
	BETAFLIGHTF3 \
	BLUEJAYF4

GROUP_2_TARGETS := \
	CHEBUZZF3 \
	CLRACINGF4 \
	COLIBRI \
	COLIBRI_OPBL \
	COLIBRI_RACE \
	DOGE \
	ELLE0 \
	F4BY \
	FISHDRONEF4 \
	FLIP32F3OSD \
	FF_ACROWHOOPSP \
	FF_FORTINIF4 \
	FF_KOMBINI \
	FF_PIKOBLX \
	FF_PIKOF4 \
	FF_RADIANCE \
	FRSKYF3 \
	FRSKYF4 \
	FURYF3 \
	FURYF4 \
	FURYF7 \
	IMPULSERCF3 \
	IRCFUSIONF3 \
	ISHAPEDF3

GROUP_3_TARGETS := \
	KAKUTEF4 \
	KISSCC \
	KIWIF4 \
	LUX_RACE \
	LUXV2_RACE \
	MLTEMPF4 \
	MLTYPHF4 \
	MOTOLAB \
	MULTIFLITEPICO \
	NERO \
	NUCLEOF7 \
	OMNIBUS \
	OMNIBUSF4 \
	OMNIBUSF4SD \
	PLUMF4 \
	PODIUMF4 \
	DYSF4PRO

GROUP_4_TARGETS := \
	RCEXPLORERF3 \
	REVO \
	REVO_OPBL \
	REVOLT \
	REVONANO \
	RMDO \
	SINGULARITY \
	SIRINFPV \
	SOULF4 \
	SPARKY \
	SPARKY2 \
	SPRACINGF3 \
	SPRACINGF3EVO \
	SPRACINGF3MINI \
	SPRACINGF3NEO \
	SPRACINGF3OSD \
	SPRACINGF4EVO \
	SPRACINGF4NEO \
	STM32F3DISCOVERY \
	TINYBEEF3

GROUP_OTHER_TARGETS := $(filter-out $(GROUP_1_TARGETS) $(GROUP_2_TARGETS) $(GROUP_3_TARGETS) $(GROUP_4_TARGETS), $(SUPPORTED_TARGETS))

ifeq ($(filter $(TARGET),$(ALT_TARGETS)), $(TARGET))
BASE_TARGET    := $(firstword $(subst /,, $(subst ./src/main/target/,, $(dir $(wildcard $(ROOT)/src/main/target/*/$(TARGET).mk)))))
include $(ROOT)/src/main/target/$(BASE_TARGET)/$(TARGET).mk
else
BASE_TARGET    := $(TARGET)
endif

ifeq ($(filter $(TARGET),$(OPBL_TARGETS)), $(TARGET))
OPBL            = yes
endif

ifeq ($(filter $(TARGET),$(OSD_SLAVE_TARGETS)), $(TARGET))
# build an OSD SLAVE
OSD_SLAVE       = yes
else
# build an FC
FC              = yes
endif

# silently ignore if the file is not present. Allows for target specific.
-include $(ROOT)/src/main/target/$(BASE_TARGET)/target.mk

F4_TARGETS      := $(F405_TARGETS) $(F411_TARGETS) $(F446_TARGETS)
F7_TARGETS      := $(F7X2RE_TARGETS) $(F7X5XE_TARGETS) $(F7X5XG_TARGETS) $(F7X5XI_TARGETS) $(F7X6XG_TARGETS)

ifeq ($(filter $(TARGET),$(VALID_TARGETS)),)
$(error Target '$(TARGET)' is not valid, must be one of $(VALID_TARGETS). Have you prepared a valid target.mk?)
endif

ifeq ($(filter $(TARGET),$(F1_TARGETS) $(F3_TARGETS) $(F4_TARGETS) $(F7_TARGETS) $(SITL_TARGETS)),)
$(error Target '$(TARGET)' has not specified a valid STM group, must be one of F1, F3, F405, F411 or F7x5. Have you prepared a valid target.mk?)
endif

ifeq ($(TARGET),$(filter $(TARGET),$(F3_TARGETS)))
TARGET_MCU := STM32F3

else ifeq ($(TARGET),$(filter $(TARGET), $(F4_TARGETS)))
TARGET_MCU := STM32F4

else ifeq ($(TARGET),$(filter $(TARGET), $(F7_TARGETS)))
TARGET_MCU := STM32F7

else ifeq ($(TARGET),$(filter $(TARGET), $(SITL_TARGETS)))
TARGET_MCU := SITL

else ifeq ($(TARGET),$(filter $(TARGET), $(F1_TARGETS)))
TARGET_MCU := STM32F1
else
$(error Unknown target MCU specified.)
endif

ifneq ($(BASE_TARGET), $(TARGET))
TARGET_FLAGS  	:= $(TARGET_FLAGS) -D$(BASE_TARGET)
endif

TARGET_FLAGS  	:= $(TARGET_FLAGS) -D$(TARGET_MCU)
>>>>>>> 8f39eab1
<|MERGE_RESOLUTION|>--- conflicted
+++ resolved
@@ -1,5 +1,4 @@
-<<<<<<< HEAD
-OFFICIAL_TARGETS  = ALIENFLIGHTF3 ALIENFLIGHTF4 ANYFCF7 BETAFLIGHTF3 BLUEJAYF4 CC3D FURYF4 NAZE REVO SIRINFPV SPARKY SPRACINGF3 SPRACINGF3EVO SPRACINGF3NEO SPRACINGF3MINI SPRACINGF4EVO STM32F3DISCOVERY
+OFFICIAL_TARGETS  = ALIENFLIGHTF3 ALIENFLIGHTF4 ANYFCF7 BETAFLIGHTF3 BLUEJAYF4 FURYF4 REVO SIRINFPV SPARKY SPRACINGF3 SPRACINGF3EVO SPRACINGF3NEO SPRACINGF3MINI SPRACINGF4EVO STM32F3DISCOVERY
 SKIP_TARGETS     := ALIENWHOOP MOTOLABF4
 ALT_TARGETS       = $(sort $(filter-out target, $(basename $(notdir $(wildcard $(ROOT)/src/main/target/*/*.mk)))))
 OPBL_TARGETS      = $(filter %_OPBL, $(ALT_TARGETS))
@@ -16,174 +15,7 @@
 $(error The target specified, $(TARGET), cannot be built. Use one of the ALT targets: $(ALTERNATES))
 endif
 
-GROUP_1_TARGETS := \
-	AFROMINI \
-	AIORACERF3 \
-	AIR32 \
-	AIRBOTF4 \
-	AIRBOTF4SD \
-	AIRHEROF3 \
-	ALIENFLIGHTF1 \
-	ALIENFLIGHTF3 \
-	ALIENFLIGHTF4 \
-	ALIENFLIGHTNGF7 \
-	ALIENWHOOPF4 \
-	ALIENWHOOPF7 \
-	ANYFCF7 \
-	BEEBRAIN \
-	BEEROTORF4 \
-	BETAFLIGHTF3 \
-	BLUEJAYF4 \
-	CC3D \
-	CC3D_OPBL
-
-GROUP_2_TARGETS := \
-	CHEBUZZF3 \
-	CJMCU \
-	CLRACINGF4 \
-	COLIBRI \
-	COLIBRI_OPBL \
-	COLIBRI_RACE \
-	DOGE \
-	ELLE0 \
-	F4BY \
-	FISHDRONEF4 \
-	FLIP32F3OSD \
-	FF_ACROWHOOPSP \
-	FF_FORTINIF4 \
-	FF_KOMBINI \
-	FF_PIKOBLX \
-	FF_PIKOF4 \
-	FF_RADIANCE \
-	FRSKYF3 \
-	FRSKYF4 \
-	FURYF3 \
-	FURYF4 \
-	FURYF7 \
-	IMPULSERCF3 \
-	IRCFUSIONF3 \
-	ISHAPEDF3
-
-GROUP_3_TARGETS := \
-	KAKUTEF4 \
-	KISSCC \
-	KIWIF4 \
-	LUX_RACE \
-	LUXV2_RACE \
-	MICROSCISKY \
-	MLTEMPF4 \
-	MLTYPHF4 \
-	MOTOLAB \
-	MULTIFLITEPICO \
-	NAZE \
-	NERO \
-	NUCLEOF7 \
-	OMNIBUS \
-	OMNIBUSF4 \
-	OMNIBUSF4SD \
-	PLUMF4 \
-	PODIUMF4 \
-	DYSF4PRO
-
-GROUP_4_TARGETS := \
-	RCEXPLORERF3 \
-	REVO \
-	REVO_OPBL \
-	REVOLT \
-	REVONANO \
-	RMDO \
-	SINGULARITY \
-	SIRINFPV \
-	SOULF4 \
-	SPARKY \
-	SPARKY2 \
-	SPRACINGF3 \
-	SPRACINGF3EVO \
-	SPRACINGF3MINI \
-	SPRACINGF3NEO \
-	SPRACINGF3OSD \
-	SPRACINGF4EVO \
-	SPRACINGF4NEO \
-	STM32F3DISCOVERY \
-	TINYBEEF3
-
-GROUP_OTHER_TARGETS := $(filter-out $(GROUP_1_TARGETS) $(GROUP_2_TARGETS) $(GROUP_3_TARGETS) $(GROUP_4_TARGETS), $(VALID_TARGETS))
-
-ifeq ($(filter $(TARGET),$(ALT_TARGETS)), $(TARGET))
-BASE_TARGET    := $(firstword $(subst /,, $(subst ./src/main/target/,, $(dir $(wildcard $(ROOT)/src/main/target/*/$(TARGET).mk)))))
-include $(ROOT)/src/main/target/$(BASE_TARGET)/$(TARGET).mk
-else
-BASE_TARGET    := $(TARGET)
-endif
-
-ifeq ($(filter $(TARGET),$(OPBL_TARGETS)), $(TARGET))
-OPBL            = yes
-endif
-
-ifeq ($(filter $(TARGET),$(OSD_SLAVE_TARGETS)), $(TARGET))
-# build an OSD SLAVE
-OSD_SLAVE       = yes
-else
-# build an FC
-FC              = yes
-endif
-
-# silently ignore if the file is not present. Allows for target specific.
--include $(ROOT)/src/main/target/$(BASE_TARGET)/target.mk
-
-F4_TARGETS      := $(F405_TARGETS) $(F411_TARGETS) $(F446_TARGETS)
-F7_TARGETS      := $(F7X2RE_TARGETS) $(F7X5XE_TARGETS) $(F7X5XG_TARGETS) $(F7X5XI_TARGETS) $(F7X6XG_TARGETS)
-
-ifeq ($(filter $(TARGET),$(VALID_TARGETS)),)
-$(error Target '$(TARGET)' is not valid, must be one of $(VALID_TARGETS). Have you prepared a valid target.mk?)
-endif
-
-ifeq ($(filter $(TARGET),$(F1_TARGETS) $(F3_TARGETS) $(F4_TARGETS) $(F7_TARGETS) $(SITL_TARGETS)),)
-$(error Target '$(TARGET)' has not specified a valid STM group, must be one of F1, F3, F405, F411 or F7x5. Have you prepared a valid target.mk?)
-endif
-
-ifeq ($(TARGET),$(filter $(TARGET),$(F3_TARGETS)))
-TARGET_MCU := STM32F3
-
-else ifeq ($(TARGET),$(filter $(TARGET), $(F4_TARGETS)))
-TARGET_MCU := STM32F4
-
-else ifeq ($(TARGET),$(filter $(TARGET), $(F7_TARGETS)))
-TARGET_MCU := STM32F7
-
-else ifeq ($(TARGET),$(filter $(TARGET), $(SITL_TARGETS)))
-TARGET_MCU := SITL
-
-else ifeq ($(TARGET),$(filter $(TARGET), $(F1_TARGETS)))
-TARGET_MCU := STM32F1
-else
-$(error Unknown target MCU specified.)
-endif
-
-ifneq ($(BASE_TARGET), $(TARGET))
-TARGET_FLAGS  	:= $(TARGET_FLAGS) -D$(BASE_TARGET)
-endif
-
-TARGET_FLAGS  	:= $(TARGET_FLAGS) -D$(TARGET_MCU)
-=======
-OFFICIAL_TARGETS  = ALIENFLIGHTF3 ALIENFLIGHTF4 ANYFCF7 BETAFLIGHTF3 BLUEJAYF4 FURYF4 REVO SIRINFPV SPARKY SPRACINGF3 SPRACINGF3EVO SPRACINGF3NEO SPRACINGF4EVO STM32F3DISCOVERY
-SKIP_TARGETS     := ALIENWHOOP MOTOLABF4
-ALT_TARGETS       = $(sort $(filter-out target, $(basename $(notdir $(wildcard $(ROOT)/src/main/target/*/*.mk)))))
-OPBL_TARGETS      = $(filter %_OPBL, $(ALT_TARGETS))
-OSD_SLAVE_TARGETS = SPRACINGF3OSD
-
-VALID_TARGETS   = $(dir $(wildcard $(ROOT)/src/main/target/*/target.mk))
-VALID_TARGETS  := $(subst /,, $(subst ./src/main/target/,, $(VALID_TARGETS)))
-VALID_TARGETS  := $(VALID_TARGETS) $(ALT_TARGETS)
-VALID_TARGETS  := $(sort $(VALID_TARGETS))
-VALID_TARGETS  := $(filter-out $(SKIP_TARGETS), $(VALID_TARGETS))
-
-ifeq ($(filter $(TARGET),$(SKIP_TARGETS)), $(TARGET))
-ALTERNATES    := $(sort $(filter-out target, $(basename $(notdir $(wildcard $(ROOT)/src/main/target/$(TARGET)/*.mk)))))
-$(error The target specified, $(TARGET), cannot be built. Use one of the ALT targets: $(ALTERNATES))
-endif
-
-UNSUPPORTED_TARGETS := \
+LEGACY_TARGETS := \
 	AFROMINI \
 	ALIENFLIGHTF1 \
 	BEEBRAIN \
@@ -335,5 +167,4 @@
 TARGET_FLAGS  	:= $(TARGET_FLAGS) -D$(BASE_TARGET)
 endif
 
-TARGET_FLAGS  	:= $(TARGET_FLAGS) -D$(TARGET_MCU)
->>>>>>> 8f39eab1
+TARGET_FLAGS  	:= $(TARGET_FLAGS) -D$(TARGET_MCU)